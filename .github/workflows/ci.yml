name: CI

on:
  push:
<<<<<<< HEAD
    branches: [main]
  pull_request:

jobs:
  tests:
=======
    branches: [ main ]
  pull_request:
    branches: [ main ]

jobs:
  build-and-test:
>>>>>>> 9eb7266b
    runs-on: ubuntu-latest

    steps:
      - uses: actions/checkout@v3
      - name: Set up Python
        uses: actions/setup-python@v4
        with:
<<<<<<< HEAD
          python-version: "3.10"
      - name: Install dependencies
        run: |
          pip install -r requirements.txt
          pip install flake8 black
      - name: Lint
        run: flake8 .
      - name: Format
        run: black --check .
      - name: Run tests
        run: pytest -q
=======
          python-version: "3.9"
      - name: Install Dependencies
        run: |
          python -m pip install --upgrade pip
          pip install -r requirements.txt

      - name: Lint
        run: |
          black --check .
          isort --check-only .
          flake8 src/ strategy/
      - name: Test
        run: pytest --cov=src --cov=strategy --cov-report=html
>>>>>>> 9eb7266b
<|MERGE_RESOLUTION|>--- conflicted
+++ resolved
@@ -2,20 +2,13 @@
 
 on:
   push:
-<<<<<<< HEAD
+
     branches: [main]
   pull_request:
 
 jobs:
   tests:
-=======
-    branches: [ main ]
-  pull_request:
-    branches: [ main ]
 
-jobs:
-  build-and-test:
->>>>>>> 9eb7266b
     runs-on: ubuntu-latest
 
     steps:
@@ -23,7 +16,7 @@
       - name: Set up Python
         uses: actions/setup-python@v4
         with:
-<<<<<<< HEAD
+
           python-version: "3.10"
       - name: Install dependencies
         run: |
@@ -35,18 +28,3 @@
         run: black --check .
       - name: Run tests
         run: pytest -q
-=======
-          python-version: "3.9"
-      - name: Install Dependencies
-        run: |
-          python -m pip install --upgrade pip
-          pip install -r requirements.txt
-
-      - name: Lint
-        run: |
-          black --check .
-          isort --check-only .
-          flake8 src/ strategy/
-      - name: Test
-        run: pytest --cov=src --cov=strategy --cov-report=html
->>>>>>> 9eb7266b
