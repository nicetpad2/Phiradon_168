--- conflicted
+++ resolved
@@ -26,10 +26,10 @@
         run: flake8 .
       - name: Format
         run: black --check .
-<<<<<<< HEAD
+
       - name: Run tests
         run: pytest --cov=src --cov-report=xml -q
-=======
+
       - name: Run tests with coverage
         run: |
           pytest --cov=src --cov-report=xml --cov-fail-under=85
@@ -37,4 +37,4 @@
         uses: codecov/codecov-action@v3
         with:
           file: ./coverage.xml
->>>>>>> 830cf243
+
