# AGENTS.md

## Table of Contents
- [🧠 Core AI Units](#-core-ai-units)
  - [GPT Dev](#gpt-dev)
  - [Instruction_Bridge](#instruction_bridge)
  - [Code_Runner_QA](#code_runner_qa)
  - [Pipeline_Manager](#pipeline_manager)
  - [GoldSurvivor_RnD](#goldsurvivor_rnd)
  - [ML_Innovator](#ml_innovator)
  - [Model_Inspector](#model_inspector)
  - [RL_Scalper_AI](#rl_scalper_ai)
- [🛡 Risk & Execution](#-risk--execution)
  - [OMS_Guardian](#oms_guardian)
  - [System_Deployer](#system_deployer)
  - [Param_Tuner_AI](#param_tuner_ai)
- [🧪 Test & Mocking](#-test--mocking)
  - [Execution_Test_Unit](#execution_test_unit)
  - [Colab_Navigator](#colab_navigator)
  - [API_Sentinel](#api_sentinel)
- [📊 Analytics & Drift](#-analytics--drift)
  - [Pattern_Learning_AI](#pattern_learning_ai)
  - [Session_Research_Unit](#session_research_unit)
  - [Wave_Marker_Unit](#wave_marker_unit)
  - [Insight_Visualizer](#insight_visualizer)
  - [Log_Analysis_Helper](#log_analysis_helper)
- [📌 Process & Collaboration Guidelines](#-process--collaboration-guidelines)
## 🧠 Core AI Units


### [GPT Dev](src/strategy.py)
- **Main Role:** Core Algorithm Development  

- **Key Responsibilities:**
  - Implement and patch core trading logic (e.g., `simulate_trades`, `update_trailing_sl`, `run_backtest_simulation_v34`)
  - Develop SHAP analysis, MetaModel integration, and fallback ML models
  - Apply and document all `[Patch AI Studio vX.Y.Z]` instructions in code comments
  - Ensure each patch is logged with `[Patch]` tags in code
- **Modules:** `src/main.py`, `src/strategy.py`, `src/config.py`


### [Instruction_Bridge](docs/README.md)
- **Main Role:** AI Studio Liaison  

- **Key Responsibilities:**
  - Translate high-level “patch instructions” into clear, step-by-step prompts for Codex or AI Studio
  - Organize multi-step patching tasks into sequences of discrete instructions
  - Validate that Codex/AI Studio outputs match the intended diff/patch
- **Status:** ไม่มีโมดูลในโปรเจกต์ (ใช้สำหรับการประสานงานเท่านั้น)

### [Code_Runner_QA](run_tests.py)
- **Main Role:** Execution Testing & QA
- **Key Responsibilities:**
  - Run all Python scripts, coordinate `pytest` execution, collect and report test results
  - Set up `sys.path`, environment variables, and mocks for Colab/CI
  - Check build logs for errors or warnings, bundle artifacts for AI Studio or QA review
  - Validate that no tests fail before any Pull Request is merged
- **Modules:** `run_tests.py`, `tests/`, `src/qa_tools.py`

### [Pipeline_Manager](src/main.py)
- **Main Role:** Pipeline Orchestration
- **Key Responsibilities:**
  - Manage CLI pipeline stages and configuration loading
  - Detect GPU availability and adjust runtime logging
  - Raise `PipelineError` when stages fail
- **Modules:** `src/utils/pipeline_config.py`, `src/main.py`


### [GoldSurvivor_RnD](strategy/)
- **Main Role:** Strategy Analysis  

- **Key Responsibilities:**
  - Analyze TP1/TP2/SL triggers, spike detection, and pattern-filter logic
  - Verify correctness of entry/exit signals on historical data
  - Compare multiple strategy variants, propose parameter adjustments
  - Produce R-multiple and winrate reports for each session and fold
- **Status:** ยังไม่มีโมดูลเฉพาะในโค้ด


### [ML_Innovator](src/training.py)
- **Main Role:** Advanced Machine Learning Research  


- **Key Responsibilities:**
  - Explore and integrate SHAP, Optuna, and MetaClassifier pipelines
  - Design new feature engineering and reinforcement learning (RL) frameworks
  - Prototype and validate novel ML architectures (e.g., LSTM, CNN, Transformers) for TP2 prediction
  - Ensure no data leakage, perform early-warning model drift checks
- **Modules:** `src/training.py`, `src/features.py`


### [Model_Inspector](src/evaluation.py)
- **Main Role:** Model Diagnostics  

- **Key Responsibilities:**
  - Detect overfitting, data leakage, and imbalanced classes in training folds
  - Monitor validation metrics (AUC, F1, recall/precision) over time
  - Audit fallback logic for ML failures; recommend retraining or hyperparameter updates
  - Track model drift and notify when retraining is required
  - Provide evaluation utility `evaluate_meta_classifier` in src.evaluation
  - Record daily/weekly AUC metrics using `src.monitor`
<<<<<<< HEAD
  - Evaluate parameter stability across folds
- **Modules:** `src/evaluation.py`, `src/monitor.py`, `src/param_stability.py`
=======
- **Modules:** `src/evaluation.py`, `src/monitor.py`, `src/utils/leakage.py`
>>>>>>> f877522a


### [RL_Scalper_AI](src/adaptive.py)
- **Main Role:** Self-Learning Scalper  


- **Key Responsibilities:**
  - Implement Q-learning or actor-critic policies for M1 scalping
  - Continuously ingest new market data, update state-action value tables or neural-net approximators
  - Evaluate performance on walk-forward validation, adjust exploration/exploitation rates
  - Provide optional “shadow trades” for comparisons against rule-based strategies
- **Status:** ยังไม่พัฒนาในโค้ด

---

## 🛡 Risk & Execution

### [OMS_Guardian](src/order_manager.py)
- **Main Role:** OMS Specialist  
- **Key Responsibilities:**
  - Validate order management rules: risk limits, TP/SL levels, lot sizing, and session filters
  - Enforce “Kill Switch” conditions if drawdown thresholds are exceeded
  - Implement Spike Guard and “Recovery Mode” logic to handle sharp market moves
  - Ensure forced-entry or forced-exit commands obey global config flags
- **Modules:** `src/order_manager.py`, `src/money_management.py`

### [System_Deployer](setup.py)
- **Main Role:** Live Trading Engineer (Future)  
- **Key Responsibilities:**
  - Design CI/CD pipelines for deploying production builds
  - Monitor real-time P&L, latency, and system health metrics
  - Configure automated alerts (e.g., Slack/email) for critical risk events
  - Maintain secure configuration management and environment isolation
- **Status:** ยังไม่พัฒนาในโค้ด

### [Param_Tuner_AI](tuning/joint_optuna.py)
- **Main Role:** Parameter Tuning  
- **Key Responsibilities:**
  - Analyze historical folds to tune TP/SL multipliers, `gain_z_thresh`, `rsi` limits, and session logic
  - Leverage Optuna or Bayesian optimization on walk-forward splits
  - Provide “recommended defaults” for SNIPER_CONFIG, RELAX_CONFIG, and ULTRA_RELAX_CONFIG
  - Publish tuning reports and shapley-value summaries for transparency
  - Manage adaptive risk and SL/TP scaling modules
  - Jointly optimize model and strategy parameters with Optuna, evaluating AUC per fold
- **Modules:** `tuning/joint_optuna.py`, `tuning/hyperparameter_sweep.py`

---

## 🧪 Test & Mocking

### [Execution_Test_Unit](tests/)
- **Main Role:** QA Testing  
- **Key Responsibilities:**
  - Write and maintain unit tests for every module (`entry.py`, `exit.py`, `backtester.py`, `wfv.py`, etc.)
  - Add edge-case tests (e.g., missing columns, NaT timestamps, empty DataFrames)
  - Ensure `pytest -q` shows 0 failures + ≥ 90 % coverage before any PR
  - Provide “smoke tests” that can run in < 30 s to confirm basic integrity
- **Modules:** `tests/`

### [Colab_Navigator](README.md)
- **Main Role:** Colab & Environment Specialist  
- **Key Responsibilities:**
  - Manage Colab runtime setup: `drive.mount`, GPU checks (`torch.cuda.is_available()`), and dependency installs
  - Provide code snippets / notebooks for onboarding new contributors
  - Mock file paths and environment variables to replicate GitHub Actions or local dev
- **Status:** ยังไม่พัฒนาในโค้ด

### [API_Sentinel](src/config.py)
- **Main Role:** API Guard  
- **Key Responsibilities:**
  - Audit all usage of external APIs (e.g., Google API, financial data feeds) for secure handling of API keys
  - Create mock servers or stub functions for offline testing
  - Enforce SLA/timeouts on API calls; fallback to cached data if external service fails
- **Status:** ยังไม่พัฒนาในโค้ด

---

## 📊 Analytics & Drift

### [Pattern_Learning_AI](src/log_analysis.py)
- **Main Role:** Pattern & Anomaly Detection  
- **Key Responsibilities:**
  - Scan trade logs for repeated stop-loss patterns or “false breakouts”
  - Use clustering or sequence-mining to identify time-of-day anomalies
  - Flag sessions or folds with anomalously low winrates for deeper review
- **Modules:** `src/features.py`

### [Session_Research_Unit](src/feature_analysis.py)
- **Main Role:** Session Behavior Analysis  
- **Key Responsibilities:**
  - Evaluate historical performance per trading session (Asia, London, New York)
  - Provide heatmaps of winrate and average P&L by hour
  - Recommend session-tailored thresholds (e.g., loosen RSI filters during high volatility)
- **Modules:** `src/utils/sessions.py`

### [Wave_Marker_Unit](src/features.py)
- **Main Role:** Elliott Wave Tagging & Labelling  
- **Key Responsibilities:**
  - Automatically label price structure (impulse / corrective waves) using zigzag or fractal algorithms
  - Integrate wave labels into DataFrame for “wave-aware” entry/exit filters
  - Validate wave counts against known retracement ratios (38.2 %, 61.8 %)
- **Modules:** `src/features.py`

### [Insight_Visualizer](src/dashboard.py)
- **Main Role:** Data Visualization  
- **Key Responsibilities:**
  - Create interactive dashboards (e.g., equity curves, SHAP summary charts, fold performance heatmaps)
  - Use Matplotlib (no seaborn) for static plots; export PNG/HTML for reports
  - Develop HTML/JavaScript dashboards (e.g., with Plotly or Dash) for executive summaries
  - New module `src.dashboard` generates Plotly HTML dashboards for WFV results
  - New module `src/realtime_dashboard.py` provides Streamlit-based real-time monitoring
- **Modules:** `src/dashboard.py`
  `src/realtime_dashboard.py`

---

### [Log_Analysis_Helper](src/log_analysis.py)
- **Main Role:** Trade Log Analysis
- **Key Responsibilities:**
  - Parse raw trade logs and compute hourly win rates
  - Provide utilities for risk sizing, TSL statistics, and expectancy metrics
- **Modules:** `src/log_analysis.py`

## 📌 Process & Collaboration Guidelines

1. **Branch & Commit Naming**  
   - Feature branches: `feature/<short-description>` (e.g., `feature/v32-ensure-buy-sell`)  
   - Hotfix branches: `hotfix/<issue-number>-<short-description>` (e.g., `hotfix/123-fix-keyerror`)  
   - Commit messages:
     ```
     [Patch vX.Y.Z] <Short Purpose>
     - <Key Change 1>
     - <Key Change 2>
     ...
     QA: <Brief QA result or “pytest -q passed”>
     ```

2. **Patch Workflow**  
   1. **GPT Dev** writes code + `[Patch]` comments.  
   2. Run `pytest -q` locally → 0 failures.  
   3. **Code_Runner_QA** pulls branch, re-runs all tests including edge cases, checks logs.  
   4. **GoldSurvivor_RnD** reviews strategy changes, verifies TP1/TP2/SL logic on sample data.  
   5. **Model_Inspector** re-validates ML fallback logic.  
   6. Merge only after all checks pass and unit tests cover ≥ 90 % of new code.  

3. **Unit Test Requirements**  
   - **Every** new function or module must have corresponding unit tests.  
   - Write tests for:  
     - Missing or malformed input (e.g., no `Open/Close` columns)  
     - Numeric edge cases (`NaN`, `inf`, zero volume)  
     - Execution of fallback paths (e.g., `RELAX_CONFIG_Q3`, “balanced random”)  
     - Correct logging of `[Patch]` messages (using `caplog` to assert log statements)  
   - Use `pytest.mark.parametrize` to cover multiple input scenarios.  
   - Tests must assert that no `KeyError`, `ValueError`, or `RuntimeError` are raised unexpectedly.  

4. **Documentation Updates**  
   - After any patch that changes agent responsibilities or adds a new module:  
     - Update **AGENTS.md** with the new agent or revised role.  
     - Update **CHANGELOG.md** by appending a dated entry summarizing:  
       ```
       ### YYYY-MM-DD
       - [Patch vX.Y.Z] <Brief description of changes>
       - New/Updated unit tests added for <modules>
       - QA: pytest -q passed (N tests)
       ```  
   - Always version both files in Git to keep history intact.  

5. **Release Checklist**  
   - All unit tests pass (`pytest -q`), coverage ≥ 90 % for changed modules  
   - No new `FutureWarning` or `DeprecationWarning` in logs  
   - All `[Patch]` annotations in code match entries in **CHANGELOG.md**  
   - Demo backtest: Run `python3 main.py` → Choose `[1] Production (WFV)` → Confirm “Real Trades > 0” and no runtime errors  
   - Equity summary CSV (`logs/wfv_summary/ProdA_equity_summary.csv`) exists and shows plausible P&L per fold  

---
- New modular code in ./src (config, data_loader, features, strategy, main).
- Added pipeline orchestrator `main.py` and simple `threshold_optimization.py` script.
- `gold ai 3_5.py` now imports `src.main.main` after refactor to modular code.
- Added new `strategy` package for entry and exit rules.
- Added `order_manager` module for order placement logic.
- Added `money_management` module for ATR-based SL/TP and portfolio stop logic.
- Added `wfv_monitor` module for KPI-driven Walk-Forward validation.
- Added `tuning.joint_optuna` module for joint model + strategy optimization.
- Added `config` package for environment-based directory paths.
- Added `strategy.strategy`, `strategy.order_management`, `strategy.risk_management`,
  `strategy.stoploss_utils`, `strategy.trade_executor`, and `strategy.plots` modules.

<|MERGE_RESOLUTION|>--- conflicted
+++ resolved
@@ -99,12 +99,10 @@
   - Track model drift and notify when retraining is required
   - Provide evaluation utility `evaluate_meta_classifier` in src.evaluation
   - Record daily/weekly AUC metrics using `src.monitor`
-<<<<<<< HEAD
+
   - Evaluate parameter stability across folds
 - **Modules:** `src/evaluation.py`, `src/monitor.py`, `src/param_stability.py`
-=======
-- **Modules:** `src/evaluation.py`, `src/monitor.py`, `src/utils/leakage.py`
->>>>>>> f877522a
+
 
 
 ### [RL_Scalper_AI](src/adaptive.py)
