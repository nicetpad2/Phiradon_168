### 2024-05-16
- [Patch v1.0.0] Refactor gold ai script into modules
- New/Updated unit tests added for imports
- QA: pytest -q passed (0 tests)

### 2025-06-02
- [Patch v1.0.1] Update default paths for data and logs
- New/Updated unit tests added for imports
- QA: pytest -q passed (1 tests)

### 2025-06-02
- [Patch v1.2.0] Ensure ENTRY_CONFIG_PER_FOLD fallback
- New/Updated unit tests added for src.main
- QA: pytest -q passed (3 tests)

<<<<<<< HEAD
### 2025-06-02
- [Patch v4.8.4] ปรับ config.py ให้รองรับการรันบน Colab และ VPS
- New/Updated unit tests added for src.config
- QA: pytest -q passed (5 tests)
=======
### 2025-06-03
- [Patch v4.8.3] Import setup_output_directory in main
- New/Updated unit tests added for src.main
- QA: pytest -q passed (4 tests)
>>>>>>> f327f777
<|MERGE_RESOLUTION|>--- conflicted
+++ resolved
@@ -13,14 +13,11 @@
 - New/Updated unit tests added for src.main
 - QA: pytest -q passed (3 tests)
 
-<<<<<<< HEAD
 ### 2025-06-02
 - [Patch v4.8.4] ปรับ config.py ให้รองรับการรันบน Colab และ VPS
 - New/Updated unit tests added for src.config
 - QA: pytest -q passed (5 tests)
-=======
-### 2025-06-03
+
 - [Patch v4.8.3] Import setup_output_directory in main
 - New/Updated unit tests added for src.main
 - QA: pytest -q passed (4 tests)
->>>>>>> f327f777
