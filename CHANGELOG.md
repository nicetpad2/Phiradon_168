### 2024-05-16
- [Patch v1.0.0] Refactor gold ai script into modules
- New/Updated unit tests added for imports
- QA: pytest -q passed (0 tests)

### 2025-06-02
- [Patch v1.0.1] Update default paths for data and logs
- New/Updated unit tests added for imports
- QA: pytest -q passed (1 tests)

### 2025-06-02
- [Patch v1.2.0] Ensure ENTRY_CONFIG_PER_FOLD fallback
- New/Updated unit tests added for src.main
- QA: pytest -q passed (3 tests)

### 2025-06-02
- [Patch v4.8.4] ปรับ config.py ให้รองรับการรันบน Colab และ VPS
- New/Updated unit tests added for src.config
- QA: pytest -q passed (5 tests)

- [Patch v4.8.3] Import setup_output_directory in main
- New/Updated unit tests added for src.main
- QA: pytest -q passed (4 tests)

### 2025-06-02
- [Patch v4.8.5] Fix offline execution for ProjectP
- New/Updated unit tests added for src.main
- QA: pytest -q passed (4 tests)

### 2025-06-02
- [Patch v4.8.8] Add import for safe_set_datetime in strategy.py
- QA: pytest -q passed (6 tests)

### 2025-06-02
- [Patch v4.8.9] Switch to absolute imports for script execution
- New/Updated unit tests added for src.main and src.strategy
- QA: pytest -q passed (6 tests)

### 2025-06-03
<<<<<<< HEAD
- [Patch v4.8.10] Enforce absolute imports for strategy DataLoader utils
- QA: pytest -q passed (6 tests)
=======

- [Patch v4.8.9] Normalize imports to absolute paths in features.py
- QA: pytest -q passed (6 tests)
=======
- [Patch v4.8.10] Stub utilities and clean imports
- New/Updated unit tests added for src.main
- QA: pytest -q passed (7 tests)
>>>>>>> d68d1438
<|MERGE_RESOLUTION|>--- conflicted
+++ resolved
@@ -37,15 +37,15 @@
 - QA: pytest -q passed (6 tests)
 
 ### 2025-06-03
-<<<<<<< HEAD
+
 - [Patch v4.8.10] Enforce absolute imports for strategy DataLoader utils
 - QA: pytest -q passed (6 tests)
-=======
+
 
 - [Patch v4.8.9] Normalize imports to absolute paths in features.py
 - QA: pytest -q passed (6 tests)
-=======
+
 - [Patch v4.8.10] Stub utilities and clean imports
 - New/Updated unit tests added for src.main
 - QA: pytest -q passed (7 tests)
->>>>>>> d68d1438
+
