"""Bootstrap script for running the main entry point."""

import logging
import csv
try:  # [Patch v5.10.2] allow import without heavy dependencies
    from src.config import logger
except Exception:  # pragma: no cover - fallback logger for tests
    logger = logging.getLogger("ProjectP")
# [Patch v5.9.17] Fallback logger if src.config fails
import sys
import os
import argparse
import subprocess
import json
import pandas as pd
from typing import Dict, List
import main as pipeline
from config_loader import update_config_from_dict  # [Patch] dynamic config update
from wfv_runner import run_walkforward  # [Patch] walk-forward helper

# Default grid for hyperparameter sweep
DEFAULT_SWEEP_PARAMS: Dict[str, List[float]] = {
    "learning_rate": [0.01, 0.05],
    "depth": [6, 8],
    "l2_leaf_reg": [1, 3, 5],
}

# [Patch] Initialize pynvml for GPU status detection
try:
    import pynvml

    pynvml.nvmlInit()
    nvml_handle = pynvml.nvmlDeviceGetHandleByIndex(0)
except ImportError:  # pragma: no cover - optional dependency
    pynvml = None
    nvml_handle = None
except Exception:  # pragma: no cover - NVML failure fallback
    nvml_handle = None

from src.main import main


def configure_logging():
    """Set up consistent logging configuration."""
    logging.basicConfig(
        level=logging.INFO,
        format="%(asctime)s [%(levelname)s][%(filename)s:%(lineno)d] - %(message)s",
        datefmt="%Y-%m-%d %H:%M:%S",
    )


def custom_helper_function():
    """Stubbed helper for tests."""
    return True


def parse_projectp_args(args=None):
    """Parse command line arguments for ProjectP."""
    parser = argparse.ArgumentParser(description="สคริปต์ควบคุมโหมดการทำงาน")
    parser.add_argument(
        "--mode",
        choices=["preprocess", "sweep", "threshold", "backtest", "report", "all", "hyper_sweep", "wfv"],
        default="preprocess",
        help="ขั้นตอนที่จะรัน",
    )
    return parser.parse_args(args)


def parse_args(args=None):  # backward compatibility
    return parse_projectp_args(args)


def run_preprocess():
    """รันขั้นตอนเตรียมข้อมูลและฝึกโมเดล."""
    return main()


def _run_script(relative_path: str) -> None:
    """Execute a Python script located relative to this file."""
    script_dir = os.path.dirname(os.path.abspath(__file__))
    abs_path = os.path.join(script_dir, relative_path)
    subprocess.run([sys.executable, abs_path], check=True)


def run_hyperparameter_sweep(params: Dict[str, List[float]]) -> None:
    """รันการค้นหาค่าพารามิเตอร์."""
    logger.debug(f"Starting sweep with params: {params}")
    from tuning.hyperparameter_sweep import run_sweep as _sweep, DEFAULT_TRADE_LOG
    _sweep(
        "output_default",
        params,
        seed=42,
        resume=True,
        trade_log_path=DEFAULT_TRADE_LOG,
    )


def run_sweep():
    """รันการค้นหาค่าพารามิเตอร์ (backward compatibility)."""
    _run_script(os.path.join("tuning", "hyperparameter_sweep.py"))


def run_threshold_optimization() -> pd.DataFrame:
    """รันการปรับค่า threshold."""
    logger.debug("Starting threshold optimization")
    from threshold_optimization import run_threshold_optimization as _opt
    return _opt()


def run_threshold():
    """รันการปรับค่า threshold (backward compatibility)."""
    _run_script("threshold_optimization.py")


def run_backtest():
    """รันการทดสอบย้อนหลัง."""
    model_dir = "models"
    model_files = [f for f in os.listdir(model_dir) if f.startswith("model_") and f.endswith(".joblib")]
    model_files.sort()
    model_path = os.path.join(model_dir, model_files[-1]) if model_files else None
    thresh_path = os.path.join(model_dir, "threshold_wfv_optuna_results.csv")
    threshold = {}
    if os.path.exists(thresh_path):
        df = pd.read_csv(thresh_path)
        threshold = df.median(numeric_only=True).to_dict()
    pipeline.run_backtest_pipeline(pd.DataFrame(), pd.DataFrame(), model_path, threshold)


def run_report() -> None:
    """สร้างรายงานผลการทดสอบ."""
    config = pipeline.load_config()
    pipeline.run_report(config)


def run_full_pipeline() -> None:
    """รันทุกโหมดต่อเนื่องกัน."""
    run_preprocess()
    run_hyperparameter_sweep(DEFAULT_SWEEP_PARAMS)
    run_threshold_optimization()
    run_backtest()
    run_report()


def release_gpu_resources(handle, use_gpu: bool) -> None:
    """Release NVML handle and log the result."""
    if use_gpu and "pynvml" in globals() and handle:
        try:
            pynvml.nvmlShutdown()
            logging.info("GPU resources released")
        except Exception as exc:  # pragma: no cover - unlikely NVML failure
            logging.warning(f"Failed to shut down NVML: {exc}")
    else:
        logging.info("GPU not available, running on CPU")


def run_mode(mode):
    """Run the selected mode."""
    if mode == "preprocess":
        run_preprocess()
    elif mode == "sweep":
        run_hyperparameter_sweep(DEFAULT_SWEEP_PARAMS)
    elif mode == "threshold":
        run_threshold_optimization()
    elif mode == "backtest":
        run_backtest()
    elif mode == "report":
        run_report()
    elif mode == "hyper_sweep":
        run_hyperparameter_sweep(DEFAULT_SWEEP_PARAMS)
    elif mode == "wfv":
        run_walkforward()  # [Patch] call simplified WFV runner
    elif mode == "all":
        # [Patch] Sweep then update config and run WFV
        run_hyperparameter_sweep(DEFAULT_SWEEP_PARAMS)
        # อ่านไฟล์ที่ sweep สร้าง (ชื่อตรงกับ tuning: best_param.json)
        best_params_path = os.path.join("output_default", "best_param.json")
        if os.path.exists(best_params_path):
            with open(best_params_path, "r", encoding="utf-8") as fh:
                best_params = json.load(fh)
            update_config_from_dict(best_params)
        run_walkforward()
    else:
        raise ValueError(f"Unknown mode: {mode}")


def qa_check_and_create_outputs():
    """[Patch v5.8.14] Ensure fallback QA output files have valid headers."""
    output_dir = "./output_default"
    files = [
        os.path.join(output_dir, "features_main.json"),
        os.path.join(output_dir, "trade_log_BUY.csv"),
        os.path.join(output_dir, "trade_log_SELL.csv"),
        os.path.join(output_dir, "trade_log_NORMAL.csv"),
    ]
    missing = [p for p in files if not os.path.exists(p) or os.path.getsize(p) == 0]
    for path in missing:
        logger.warning("[QA Fallback] Created missing file: %s", path)
        dirpath = os.path.dirname(path)
        if not os.path.exists(dirpath):
            os.makedirs(dirpath)
        if path.endswith("features_main.json"):
            with open(path, "w", encoding="utf-8") as fh:
                fh.write("{}")  # JSON เปล่าแต่ valid
        else:
            header = [
                "timestamp",
                "symbol",
                "side",
                "price",
                "size",
                "order_type",
                "status",
            ]
            with open(path, "w", newline="", encoding="utf-8") as f:
                writer = csv.DictWriter(f, fieldnames=header)
                writer.writeheader()
        logger.debug("[QA Fallback] Wrote header to %s", path)


if __name__ == "__main__":
    configure_logging()  # [Patch v5.5.14] Ensure consistent logging format
    args = parse_args()
    try:
        run_mode(args.mode)
        
        # [Patch v5.3.4] Create empty audit files if missing after run
        output_dir = "./output_default"
        audit_files = [
            "features_main.json",
            "trade_log_BUY.csv",
            "trade_log_SELL.csv",
            "trade_log_NORMAL.csv",
        ]
        for f in audit_files:
            fpath = os.path.join(output_dir, f)
            if os.path.exists(fpath):
                msg = f"[QA] Output present: {fpath}"
                logger.info(msg)
                logging.getLogger().info(msg)
                continue
            msg = f"[QA] Output missing: {fpath}"
            logger.error(msg)
            logging.getLogger().error(msg)
            os.makedirs(output_dir, exist_ok=True)
            if f.endswith('.json'):
                with open(fpath, 'w', encoding='utf-8') as fout:
                    json.dump({"status": "not_generated", "reason": "no output from sweep"}, fout)
            else:  # .csv
                pd.DataFrame().to_csv(fpath, index=False)
            logger.warning(f"[QA Fallback] Created missing file: {fpath}")

<<<<<<< HEAD
        # [Patch v5.8.13] Ensure fallback QA output files always exist
        fallback_files = [
            "features_main.json",
            "trade_log_BUY.csv",
            "trade_log_SELL.csv",
            "trade_log_NORMAL.csv",
        ]

        for f in fallback_files:
            fpath = os.path.join(output_dir, f)
            if os.path.exists(fpath):
                continue
            os.makedirs(output_dir, exist_ok=True)
            if f.endswith('.json'):
                with open(fpath, 'w', encoding='utf-8') as fout:
                    json.dump({"status": "not_generated", "reason": "no output from sweep"}, fout)
            else:  # .csv
                pd.DataFrame().to_csv(fpath, index=False)
            logger.warning(f"[QA Fallback] Created missing file: {fpath}")
=======
        qa_check_and_create_outputs()  # [Patch v5.8.14] create headers if missing
>>>>>>> baff3e1f
    except KeyboardInterrupt:
        print("\n(Stopped) การทำงานถูกยกเลิกโดยผู้ใช้.")
    except Exception as e:
        logger.error("เกิดข้อผิดพลาดที่ไม่คาดคิด: %s", str(e), exc_info=True)
        sys.exit(1)
    else:
        # [Patch v5.0.23] Respect USE_GPU_ACCELERATION flag when logging GPU status
        main_mod = sys.modules.get("src.main")
        use_gpu = getattr(main_mod, "USE_GPU_ACCELERATION", False)
        release_gpu_resources(nvml_handle, use_gpu)<|MERGE_RESOLUTION|>--- conflicted
+++ resolved
@@ -249,7 +249,7 @@
                 pd.DataFrame().to_csv(fpath, index=False)
             logger.warning(f"[QA Fallback] Created missing file: {fpath}")
 
-<<<<<<< HEAD
+
         # [Patch v5.8.13] Ensure fallback QA output files always exist
         fallback_files = [
             "features_main.json",
@@ -269,9 +269,7 @@
             else:  # .csv
                 pd.DataFrame().to_csv(fpath, index=False)
             logger.warning(f"[QA Fallback] Created missing file: {fpath}")
-=======
-        qa_check_and_create_outputs()  # [Patch v5.8.14] create headers if missing
->>>>>>> baff3e1f
+
     except KeyboardInterrupt:
         print("\n(Stopped) การทำงานถูกยกเลิกโดยผู้ใช้.")
     except Exception as e:
