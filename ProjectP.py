--- conflicted
+++ resolved
@@ -134,26 +134,19 @@
     """รันการค้นหาค่าพารามิเตอร์."""
     logger.debug(f"Starting sweep with params: {params}")
     from tuning.hyperparameter_sweep import run_sweep as _sweep, DEFAULT_TRADE_LOG
-<<<<<<< HEAD
+
     m1_path = os.path.join(str(OUTPUT_DIR), "final_data_m1_v32_walkforward.csv.gz")
     logger.info("[Patch v6.6.6] Running sweep with m1_path=%s", m1_path)
-=======
-    m1_file = os.path.join(OUTPUT_DIR, "final_data_m1_v32_walkforward.csv.gz")
-    if not os.path.exists(m1_file):
-        m1_file = m1_file[:-3]  # ใช้ไฟล์ .csv หากไม่มี .gz
-    logger.info("Using M1 data path for hyperparameter sweep: %s", m1_file)
->>>>>>> 3418d3f9
+
     _sweep(
         str(OUTPUT_DIR),
         params,
         seed=42,
         resume=True,
         trade_log_path=DEFAULT_TRADE_LOG,
-<<<<<<< HEAD
+
         m1_path=m1_path,
-=======
-        m1_path=m1_file,
->>>>>>> 3418d3f9
+
     )
 
 
