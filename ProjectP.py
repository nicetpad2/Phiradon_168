--- conflicted
+++ resolved
@@ -16,7 +16,7 @@
 import subprocess
 import json
 
-<<<<<<< HEAD
+
 # [Patch v6.3.1] Ensure working directory fallback on import
 try:
     os.getcwd()
@@ -24,16 +24,7 @@
     project_root = Path(__file__).resolve().parent
     os.chdir(project_root)
     print(f"[Info] Changed working directory to project root: {project_root}")
-=======
-# [Patch v6.3.1] Ensure working directory is correct only when running as script, not on import
-if __name__ == '__main__':
-    try:
-        os.getcwd()
-    except Exception:
-        project_root = Path(__file__).resolve().parent
-        os.chdir(project_root)
-        print(f"[Info] Changed working directory to project root: {project_root}")
->>>>>>> 5ec3e09e
+
 import pandas as pd
 from typing import Dict, List
 import main as pipeline
