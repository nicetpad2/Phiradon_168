--- conflicted
+++ resolved
@@ -1,4 +1,4 @@
-<<<<<<< HEAD
+
 """Top-level package for project modules with lazy imports.
 
 This module exposes frequently used submodules while avoiding heavy
@@ -43,42 +43,3 @@
         setattr(sys.modules[__name__], name, module)
         return module
     raise AttributeError(f"module {__name__!r} has no attribute {name!r}")
-=======
-"""Top-level package for project modules with lazy imports."""
-
-from __future__ import annotations
-
-import importlib
-from types import ModuleType
-
-# Modules to expose when importing `src` directly. They will be imported on first
-# attribute access to avoid heavy dependencies at import time.
-_EXPOSED_MODULES = {
-    'adaptive',
-    'money_management',
-    'evaluation',
-    'wfv',
-    'param_stability',
-    'strategy',
-    'features',
-    'data_loader',
-    'training',
-    'config',
-    'qa_tools',
-    'log_analysis',
-    'dashboard',
-    'realtime_dashboard',
-    'utils',
-}
-
-__all__ = sorted(_EXPOSED_MODULES)
-
-
-def __getattr__(name: str) -> ModuleType:
-    """Dynamically import submodules listed in ``_EXPOSED_MODULES``."""
-    if name in _EXPOSED_MODULES:
-        module = importlib.import_module(f'.{name}', __name__)
-        globals()[name] = module
-        return module
-    raise AttributeError(f'module {__name__!r} has no attribute {name!r}')
->>>>>>> 67c30e42
