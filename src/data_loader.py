--- conflicted
+++ resolved
@@ -1,1613 +1,1611 @@
-# -*- coding: utf-8 -*-
-# <<< เพิ่ม Encoding declaration สำหรับอักษรไทย (ควรอยู่บรรทัดแรกสุด) >>>
-"""Utility helpers for loading CSV files and preparing dataframes."""
-
-# ==============================================================================
-# === START OF PART 3/12 ===
-# ==============================================================================
-# === PART 3: Helper Functions (Setup, Utils, Font, Config) (v4.8.8 - Patch 26.11 Applied) ===
-# ==============================================================================
-# <<< MODIFIED v4.7.9: Implemented logging, added docstrings/comments, improved font setup robustness >>>
-# <<< MODIFIED v4.7.9 (Post-Error): Corrected simple_converter for np.inf, then updated to 'Infinity' string with improved docstring >>>
-# <<< MODIFIED v4.8.1: Added ValueError handling in parse_datetime_safely, refined simple_converter for NINF >>>
-# <<< MODIFIED v4.8.2: Enhanced ValueError logging in parse_datetime_safely, refined simple_converter for NaN/Inf/NA/NaT and other types >>>
-# <<< MODIFIED v4.8.3: Ensured simple_converter correctly handles np.inf/-np.inf to string "Infinity"/"-Infinity" and other types for JSON.
-#                      Corrected datetime import and usage. Re-indented and reviewed. Added Part Markers. >>>
-# <<< MODIFIED v4.8.4: Added load_app_config function and updated versioning. >>>
-# <<< MODIFIED v4.8.5: Added safe_get_global function definition. >>>
-# <<< MODIFIED v4.8.8 (Patch 10): Refined safe_set_datetime to proactively handle column dtype to prevent FutureWarning. >>>
-# <<< MODIFIED v4.8.8 (Patch 26.1): Corrected safe_set_datetime assignment to use pd.to_datetime(val).astype("datetime64[ns]") for robust dtype handling. >>>
-# <<< MODIFIED v4.8.8 (Patch 26.3.1): Applied [PATCH A] to safe_set_datetime as per user prompt. >>>
-# <<< MODIFIED v4.8.8 (Patch 26.4.1): Unified [PATCH A] for safe_set_datetime. >>>
-# <<< MODIFIED v4.8.8 (Patch 26.5.1): Applied final [PATCH A] for safe_set_datetime from user prompt. >>>
-# <<< MODIFIED v4.8.8 (Patch 26.7): Applied fix for FutureWarning in safe_set_datetime by ensuring column dtype is datetime64[ns] before assignment. >>>
-# <<< MODIFIED v4.8.8 (Patch 26.8): Applied model_diagnostics_unit recommendation to safe_set_datetime for robust dtype handling. >>>
-# <<< MODIFIED v4.8.8 (Patch 26.11): Further refined safe_set_datetime to more aggressively ensure column dtype is datetime64[ns] before assignment. >>>
-import logging
-from src.utils.errors import DataValidationError
-import os
-import sys
-import subprocess
-import traceback
-import glob
-import re
-import pandas as pd
-import numpy as np
-import json
-import gzip
-import matplotlib.pyplot as plt
-import matplotlib.font_manager as fm
-from IPython import get_ipython
-from src.utils.data_utils import parse_thai_date_fast
-try:
-    import requests
-except ImportError:  # pragma: no cover - optional dependency for certain features
-    requests = None
-
-logger = logging.getLogger(__name__)
-import datetime # <<< ENSURED Standard import 'import datetime'
-
-# --- JSON Serialization Helper (moved earlier for global availability) ---
-# [Patch v5.2.2] Provide simple_converter for JSON dumps
-def simple_converter(o):  # pragma: no cover
-    """Converts common pandas/numpy types for JSON serialization."""
-    if isinstance(o, np.integer):
-        return int(o)
-    if isinstance(o, (np.floating, float)):
-        if np.isnan(o):
-            return None
-        if np.isinf(o):
-            return "Infinity" if o > 0 else "-Infinity"
-        return float(o)
-    if isinstance(o, pd.Timestamp):
-        return o.isoformat()
-    if isinstance(o, pd.Timedelta):
-        return str(o)
-    if isinstance(o, np.bool_):
-        return bool(o)
-    if pd.isna(o):
-        return None
-    if isinstance(o, (datetime.datetime, datetime.date)):
-        return o.isoformat()
-    try:
-        json.dumps(o)
-        return o
-    except TypeError:
-        return str(o)
-
-# --- Helper for Safe Global Access (Defined *before* use in other parts) ---
-# <<< [Patch] ADDED v4.8.5: Function definition moved here >>>
-def safe_get_global(var_name, default_value):
-    """
-    Safely retrieves a global variable from the current module's scope.
-
-    Args:
-        var_name (str): The name of the global variable to retrieve.
-        default_value: The value to return if the global variable is not found.
-
-    Returns:
-        The value of the global variable or the default value.
-    """
-    try:
-        # Use globals() which returns a dictionary representing the current global symbol table
-        return globals().get(var_name, default_value)
-    except Exception as e:
-        # Log an error if there's an unexpected issue accessing globals()
-        logging.error(f"   (Error) Unexpected error in safe_get_global for '{var_name}': {e}", exc_info=True)
-        return default_value
-# <<< End of [Patch] ADDED v4.8.5 >>>
-
-# --- Directory Setup Helper ---
-def setup_output_directory(base_dir, dir_name):
-    """
-    Creates the output directory if it doesn't exist and checks write permissions.
-
-    Args:
-        base_dir (str): The base directory path.
-        dir_name (str): The name of the output directory to create within the base directory.
-
-    Returns:
-        str: The full path to the created/verified output directory.
-
-    Raises:
-        SystemExit: If the directory cannot be created or written to.
-    """
-    output_path = os.path.join(base_dir, dir_name)
-    logging.info(f"   (Setup) กำลังตรวจสอบ/สร้าง Output Directory: {output_path}")
-    try:
-        os.makedirs(output_path, exist_ok=True)
-        logging.info(f"      -> Directory exists or was created.")
-        # Test write permissions
-        test_file_path = os.path.join(output_path, ".write_test")
-        with open(test_file_path, "w", encoding="utf-8") as f:
-            f.write("test")
-        # Remove the temporary file quietly regardless of location
-        try:
-            os.remove(test_file_path)
-        except OSError:
-            logging.debug(f"Unable to remove test file {test_file_path}")
-        logging.info(f"      -> การเขียนไฟล์ทดสอบสำเร็จ.")
-        return output_path
-    except OSError as e:
-        logging.error(f"   (Error) ไม่สามารถสร้างหรือเขียนใน Output Directory '{output_path}': {e}", exc_info=True)
-        sys.exit(f"   ออก: ปัญหาการเข้าถึง Output Directory ({output_path}).")
-    except Exception as e:
-        logging.error(f"   (Error) เกิดข้อผิดพลาดที่ไม่คาดคิดระหว่างตั้งค่า Output Directory '{output_path}': {e}", exc_info=True)
-        sys.exit(f"   ออก: ข้อผิดพลาดร้ายแรงในการตั้งค่า Output Directory ({output_path}).")
-
-# --- Font Setup Helpers ---
-# [Patch v5.0.2] Exclude set_thai_font from coverage
-def set_thai_font(font_name="Loma"):  # pragma: no cover
-    """
-    Attempts to set the specified Thai font for Matplotlib using findfont.
-    Prioritizes specified font, then searches common fallbacks.
-
-    Args:
-        font_name (str): The preferred Thai font name. Defaults to "Loma".
-
-    Returns:
-        bool: True if a preferred or fallback font was successfully set and tested, False otherwise.
-    """
-    target_font_path = None
-    actual_font_name = None
-    # Added more common Thai fonts and ensured uniqueness
-    preferred_fonts = [font_name] + ["TH Sarabun New", "THSarabunNew", "Garuda", "Norasi", "Kinnari", "Waree", "Laksaman", "Loma"]
-    preferred_fonts = list(dict.fromkeys(preferred_fonts)) # Remove duplicates while preserving order
-    logging.info(f"   [Font Check] Searching for preferred fonts: {preferred_fonts}")
-
-    for pref_font in preferred_fonts:
-        try:
-            found_path = fm.findfont(pref_font, fallback_to_default=False)
-            if found_path and os.path.exists(found_path):
-                target_font_path = found_path
-                prop = fm.FontProperties(fname=target_font_path)
-                actual_font_name = prop.get_name()
-                logging.info(f"      -> Found font: '{actual_font_name}' (requested: '{pref_font}') at path: {target_font_path}")
-                break
-        except ValueError:
-            logging.debug(f"      -> Font '{pref_font}' not found by findfont.")
-        except Exception as e_find: # Catch more general exceptions during findfont
-            logging.warning(f"      -> Error finding font '{pref_font}': {e_find}")
-
-    if target_font_path and actual_font_name:
-        try:
-            plt.rcParams['font.family'] = actual_font_name
-            plt.rcParams['axes.unicode_minus'] = False # Important for correct display of minus sign
-            logging.info(f"   Attempting to set default font to '{actual_font_name}'.")
-
-            # Test plot to confirm font rendering
-            fig_test, ax_test = plt.subplots(figsize=(0.5, 0.5)) # Small test figure
-            ax_test.set_title(f"ทดสอบ ({actual_font_name})", fontname=actual_font_name)
-            plt.close(fig_test) # Close the test figure immediately
-            logging.info(f"      -> Font '{actual_font_name}' set and tested successfully.")
-            return True
-        except Exception as e_set:
-            logging.warning(f"      -> (Warning) Font '{actual_font_name}' set, but test failed: {e_set}")
-            # Attempt to revert to a known safe default if setting the Thai font fails
-            try:
-                plt.rcParams['font.family'] = 'DejaVu Sans' # A common fallback
-                logging.info("         -> Reverted to 'DejaVu Sans' due to test failure.")
-            except Exception as e_revert:
-                logging.warning(f"         -> Failed to revert font to DejaVu Sans: {e_revert}")
-            return False
-    else:
-        logging.warning(f"   (Warning) Could not find any suitable Thai fonts ({preferred_fonts}) using findfont.")
-        return False
-
-# [Patch v5.6.0] Split font installation and configuration helpers
-def install_thai_fonts_colab():  # pragma: no cover
-    """Install Thai fonts when running on Google Colab."""
-    try:
-        subprocess.run(["sudo", "apt-get", "update", "-qq"], check=False, capture_output=True, text=True, timeout=120)
-        subprocess.run(["sudo", "apt-get", "install", "-y", "-qq", "fonts-thai-tlwg"], check=False, capture_output=True, text=True, timeout=180)
-        subprocess.run(["fc-cache", "-fv"], check=False, capture_output=True, text=True, timeout=120)
-        return True
-    except Exception as e:
-        logging.error(f"      (Error) Failed to install Thai fonts: {e}")
-        return False
-
-
-def configure_matplotlib_fonts(font_name="TH Sarabun New"):  # pragma: no cover
-    """Configure Matplotlib to use a given Thai font."""
-    return set_thai_font(font_name)
-
-
-def setup_fonts(output_dir=None):  # pragma: no cover
-    """Sets up Thai fonts for Matplotlib plots."""
-    logging.info("\n(Processing) Setting up Thai font for plots...")
-    font_set_successfully = False
-    preferred_font_name = "TH Sarabun New"
-    try:
-        ipython = get_ipython()
-        in_colab = ipython is not None and 'google.colab' in str(ipython)
-        font_set_successfully = configure_matplotlib_fonts(preferred_font_name)
-        if not font_set_successfully and in_colab:
-            logging.info("\n   Preferred font not found. Attempting installation via apt-get (Colab)...")
-            if install_thai_fonts_colab():
-                fm._load_fontmanager(try_read_cache=False)
-                font_set_successfully = configure_matplotlib_fonts(preferred_font_name) or configure_matplotlib_fonts("Loma")
-        if not font_set_successfully:
-            fallback_fonts = ["Loma", "Garuda", "Norasi", "Kinnari", "Waree", "THSarabunNew"]
-            logging.info(f"\n   Trying fallbacks ({', '.join(fallback_fonts)})...")
-            for fb_font in fallback_fonts:
-                if configure_matplotlib_fonts(fb_font):
-                    font_set_successfully = True
-                    break
-        if not font_set_successfully:
-            logging.critical("\n   (CRITICAL WARNING) Could not set any preferred Thai font. Plots WILL NOT render Thai characters correctly.")
-        else:
-            logging.info("\n   (Info) Font setup process complete.")
-    except Exception as e:
-        logging.error(f"   (Error) Critical error during font setup: {e}", exc_info=True)
-# --- Data Loading Helper ---
-def safe_load_csv_auto(file_path, row_limit=None, **kwargs):
-    """โหลดไฟล์ CSV พร้อมการจัดการข้อผิดพลาดที่มีประสิทธิภาพสูง
-
-    [Patch v6.9.12] รองรับการส่งชื่อไฟล์แบบ relative โดยค้นหาในรูทโปรเจค
-    และหากไม่พบจะแจ้ง FileNotFoundError
-
-    การทำงานประกอบด้วยการตรวจจับไฟล์รูปแบบพิเศษและรวมคอลัมน์
-    ``date``/``time`` อัตโนมัติ รวมถึงการลบข้อมูลซ้ำอย่างยืดหยุ่น
-    โดยเก็บแถวสุดท้ายไว้เสมอ
-    """
-    if not os.path.exists(file_path):
-        base_dir = os.path.abspath(os.path.join(os.path.dirname(__file__), ".."))
-        alt_path = os.path.join(base_dir, file_path)
-        if os.path.exists(alt_path):
-            logger.info(f"   (Info) Using project CSV path: {alt_path}")
-            file_path = alt_path
-        else:
-            msg = f"ไม่พบไฟล์ข้อมูลที่ระบุ: {file_path}"
-            logger.critical(msg)
-            raise FileNotFoundError(msg)
-
-    logger.info(f"      (safe_load) Attempting to load: {os.path.basename(file_path)}")
-
-    # --- 1. ตรวจจับรูปแบบไฟล์อัตโนมัติ ---
-    is_malformed = False
-    try:
-        open_func = open
-        if file_path.lower().endswith('.gz'):
-            open_func = gzip.open
-        try:
-            with open_func(file_path, 'rt', encoding='utf-8', errors='ignore') as f:
-                sample_line = f.readline().strip()
-        except OSError:
-            if open_func is gzip.open:
-                with open(file_path, 'rt', encoding='utf-8', errors='ignore') as f:
-                    sample_line = f.readline().strip()
-            else:
-                raise
-            # ตรวจสอบง่ายๆ: ถ้าไม่มี comma และบรรทัดยาวพอสมควร -> สันนิษฐานว่าเป็นรูปแบบพิเศษ
-            if ',' not in sample_line and len(sample_line) > 40:
-                logger.warning(f"ตรวจพบไฟล์ CSV รูปแบบพิเศษ (ไม่มีตัวคั่น) สำหรับ '{os.path.basename(file_path)}'.")
-                is_malformed = True
-    except Exception as e:
-        logger.error(f"ไม่สามารถเปิดไฟล์เพื่อตรวจสอบรูปแบบได้: {e}")
-        raise IOError(f"Cannot read file to inspect format: {file_path}") from e
-
-    # --- 2. เลือกวิธีการอ่านตามรูปแบบไฟล์ ---
-    if is_malformed:
-        # --- โหมดแปลงข้อมูลพิเศษ ---
-        logger.info("...เริ่มต้นกระบวนการแปลงข้อมูลอัตโนมัติ (แยกคอลัมน์และแปลงวันที่)...")
-
-        # Pattern สำหรับแยกข้อมูลที่ติดกัน: (DateTimestamp)(Open)(High)(Low)(Close)(Volume)
-        pattern = re.compile(r"(\d{8}\d{2}:\d{2}:\d{2})(\d+\.\d+)(\d+\.\d+)(\d+\.\d+)(\d+\.\d+)(.+)")
-        data = []
-
-        with open(file_path, 'r', encoding='utf-8') as f:
-            for i, line in enumerate(f):
-                if row_limit and i >= row_limit:
-                    break
-                match = pattern.match(line.strip())
-                if match:
-                    groups = match.groups()
-                    try:
-                        # แปลงปี พ.ศ. -> ค.ศ.
-                        buddhist_dt_str = groups[0]
-                        gregorian_year = int(buddhist_dt_str[:4]) - 543
-                        gregorian_dt_str = f"{gregorian_year}{buddhist_dt_str[4:]}"
-                        time = pd.to_datetime(gregorian_dt_str, format='%Y%m%d%H:%M:%S')
-
-                        # เพิ่มข้อมูลลงใน list
-                        data.append([
-                            time,
-                            float(groups[1]),  # Open
-                            float(groups[2]),  # High
-                            float(groups[3]),  # Low
-                            float(groups[4]),  # Close
-                            float(groups[5])   # Volume
-                        ])
-                    except (ValueError, TypeError):
-                        continue  # ข้ามบรรทัดที่แปลงค่าไม่ได้
-
-        df = pd.DataFrame(data, columns=['time', 'Open', 'High', 'Low', 'Close', 'Volume'])
-        logger.info(f"แปลงข้อมูลจากรูปแบบพิเศษสำเร็จ! โหลดข้อมูลได้ {len(df)} แถว")
-    else:
-        # --- โหมดการอ่าน CSV ปกติ ---
-        logger.info("   (Info) ตรวจพบรูปแบบ CSV มาตรฐาน กำลังโหลดข้อมูล...")
-        try:
-            df = pd.read_csv(file_path, nrows=row_limit, **kwargs)
-        except Exception as e:
-            logger.error(f"อ่านไฟล์ CSV ล้มเหลว: {e}")
-            return None
-        if 'Unnamed: 0' in df.columns:
-            potential_dt = pd.to_datetime(df['Unnamed: 0'], errors='coerce')
-            if potential_dt.notna().all():
-                df.drop(columns=['Unnamed: 0'], inplace=True)
-                df.index = potential_dt
-
-    # --- 3. จัดการข้อมูลหลังการโหลด (ทำเหมือนกันทั้ง 2 โหมด) ---
-    if df.empty:
-        raise DataValidationError(f"ไม่สามารถโหลดข้อมูลจากไฟล์ '{file_path}' หรือไฟล์ว่างเปล่าหลังการแปลง")
-
-    # --- Standardize column names (lowercase & trim) ---
-    df.columns = [str(col).strip().lower() for col in df.columns]
-
-    # [Patch] รองรับคอลัมน์ชื่อ 'timestamp' แทน 'date/time'
-    if 'date/time' not in df.columns:
-        if 'timestamp' in df.columns:
-            df.rename(columns={'timestamp': 'date/time'}, inplace=True)
-        else:
-            logger.debug("   (Info) ไม่มีคอลัมน์ date/time หรือ timestamp")
-
-    datetime_col = None
-
-    # --- Flexible datetime column detection ---
-    if 'date' in df.columns and 'time' in df.columns:
-        logger.info("ตรวจพบ คอลัมน์ 'date' และ 'time', กำลังรวมเป็น datetime...")
-        date_col = _parse_thai_date_fast(df['date'].astype(str))
-        time_col = pd.to_timedelta(df['time'].astype(str), errors='coerce')
-        df['datetime'] = date_col + time_col
-        df.drop(columns=['date', 'time'], inplace=True)
-        datetime_col = 'datetime'
-    elif 'local_time' in df.columns:
-        logger.info("ตรวจพบ คอลัมน์ 'local_time', กำลังแปลงข้อมูลเฉพาะรูปแบบ...")
-        datetime_column_name = 'local_time'
-        datetime_format = '%d.%m.%Y %H:%M:%S'
-        series = df[datetime_column_name].astype(str)
-        year_vals = series.str.extract(r'\d{1,2}\.\d{1,2}\.(\d{4})')[0].astype(float)
-        if (year_vals > 2500).any():
-            parts = series.str.split(' ', n=1, expand=True)
-            date_part = parts[0].str.replace('.', '/')
-            time_part = parts[1]
-            df['datetime'] = _parse_thai_date_fast(date_part) + pd.to_timedelta(time_part, errors='coerce')
-        else:
-            df['datetime'] = pd.to_datetime(series, format=datetime_format, errors='coerce')
-        df.drop(columns=[datetime_column_name], inplace=True)
-        datetime_col = 'datetime'
-    elif 'datetime' in df.columns:
-        logger.info("ตรวจพบ คอลัมน์ 'datetime', กำลังแปลงข้อมูล...")
-        datetime_col = 'datetime'
-    elif 'date/time' in df.columns:
-        logger.info("ตรวจพบ คอลัมน์ 'date/time', จะใช้เป็น datetime...")
-        datetime_col = 'date/time'
-    elif 'timestamp' in df.columns:
-        logger.info("ตรวจพบ คอลัมน์ 'timestamp', กำลังแปลงข้อมูล...")
-        datetime_col = 'timestamp'
-
-    if datetime_col:
-        with warnings.catch_warnings():
-            warnings.filterwarnings(
-                "ignore",
-                message="Could not infer format",
-                category=UserWarning,
-            )
-            df[datetime_col] = pd.to_datetime(df[datetime_col], errors="coerce")
-    else:
-        logger.error(
-            f"   (Critical Error) ไม่พบคอลัมน์ Date/Time ที่รู้จัก (date/time, datetime, timestamp) ในไฟล์ {os.path.basename(file_path)}"
-        )
-        logger.error(f"      คอลัมน์ที่มีอยู่คือ: {list(df.columns)}")
-
-    # ตั้งค่า Index และตรวจสอบข้อมูลซ้ำซ้อน
-    time_col_name = datetime_col
-    if time_col_name in df.columns:
-        if not pd.api.types.is_datetime64_any_dtype(df[time_col_name]):
-            df[time_col_name] = pd.to_datetime(df[time_col_name], errors="coerce")
-
-        initial_rows = len(df)
-        df.dropna(subset=[time_col_name], inplace=True)
-        if len(df) < initial_rows:
-            logger.warning(
-                f"   (Warning) Dropped {initial_rows - len(df)} rows with invalid datetime format."
-            )
-
-        df = df.set_index(time_col_name)
-
-        if df.index.has_duplicates:
-            duplicated_indices = df.index.duplicated(keep="last")
-            num_duplicates = duplicated_indices.sum()
-            logger.warning(
-                f"ตรวจพบ Index (เวลา) ที่ซ้ำกัน {num_duplicates} รายการ ... กำลังลบข้อมูลซ้ำ"
-            )
-            df = df[~duplicated_indices]
-            logger.info(f"ลบข้อมูลที่ซ้ำซ้อนสำเร็จ! (เหลือ {len(df)} แถว)")
-    else:
-        logger.warning(
-            f"ไม่พบคอลัมน์ 'time' หรือ 'datetime' ในไฟล์ '{os.path.basename(file_path)}'"
-        )
-
-    # --- Standardize OHLCV columns for compatibility ---
-    rename_map = {
-        'open': 'Open',
-        'high': 'High',
-        'low': 'Low',
-        'close': 'Close',
-        'volume': 'Volume',
-    }
-    df.rename(columns={k: v for k, v in rename_map.items() if k in df.columns}, inplace=True)
-
-    logger.info(f"Successfully loaded and validated '{os.path.basename(file_path)}'.")
-    return df
-
-# --- Configuration Loading Helper ---
-# [Patch v5.0.2] Exclude load_app_config from coverage
-def load_app_config(config_path="config_main.json"):  # pragma: no cover
-    """Loads application configuration from a JSON file."""
-    try:
-        # Attempt to find the config file relative to the script's location first
-        # This is more robust when the script is run from different working directories.
-        script_dir = ""
-        try:
-            # __file__ is defined when running a script directly
-            script_dir = os.path.dirname(os.path.abspath(__file__))
-        except NameError:
-            # Fallback if __file__ is not defined (e.g., in some interactive environments like Jupyter without a file context)
-            # Tries current working directory
-            script_dir = os.getcwd()
-            logging.debug(f"   (Config) __file__ not defined, using CWD: {script_dir} for config lookup.")
-
-
-        potential_path = os.path.join(script_dir, config_path)
-        actual_config_path = None
-
-        if os.path.exists(potential_path):
-            actual_config_path = potential_path
-        elif os.path.exists(config_path): # Fallback to current working directory if not found with script
-            actual_config_path = config_path
-            logging.debug(f"   (Config) Config not found at '{potential_path}', trying '{config_path}' in CWD.")
-
-        if actual_config_path is None: # If still not found
-            raise FileNotFoundError(f"Configuration file '{config_path}' not found in script directory ('{script_dir}') or CWD.")
-
-
-        with open(actual_config_path, 'r', encoding='utf-8') as f:
-            config_data = json.load(f)
-        logging.info(f"   (Config) Successfully loaded configuration from: {actual_config_path}")
-        return config_data
-    except FileNotFoundError:
-        logging.error(f"   (Config Error) Configuration file '{config_path}' not found. Using default script values.")
-        return {}
-    except json.JSONDecodeError:
-        logging.error(f"   (Config Error) Error decoding JSON from configuration file: {config_path}. Using default script values.")
-        return {}
-    except Exception as e:
-        logging.error(f"   (Config Error) Failed to load configuration from '{config_path}': {e}", exc_info=True)
-        return {}
-
-# --- Datetime Setting Helper (Corrected for FutureWarning) ---
-# <<< [Patch] MODIFIED v4.8.8 (Patch 26.11): Applied model_diagnostics_unit recommendation with refined dtype handling. >>>
-def safe_set_datetime(df, idx, col, val, naive_tz=None):
-    """
-    Safely assigns datetime value to DataFrame, ensuring column dtype is datetime64[ns].
-    [PATCH 26.11] Applied: Ensures column dtype is datetime64[ns] before assignment
-    by initializing or converting the entire column if necessary.
-
-    Parameters
-    ----------
-    df : pd.DataFrame
-        Target DataFrame
-    idx : index label
-        Row index for assignment
-    col : str
-        Column name
-    val : any
-        Value to convert to datetime
-    naive_tz : str, optional
-        Assume this timezone when ``val`` has no timezone info. If None, uses
-        ``DEFAULT_NAIVE_TZ`` from config or 'UTC'.
-    """
-    try:
-        # Convert the input value to a pandas Timestamp or NaT
-        dt_value = pd.to_datetime(val, errors='coerce')
-        if isinstance(dt_value, pd.Timestamp):
-            if dt_value.tz is None:
-                tz_use = naive_tz or safe_get_global("DEFAULT_NAIVE_TZ", "UTC")
-                try:
-                    dt_value = dt_value.tz_localize(tz_use)
-                except Exception:
-                    logging.warning(
-                        f"   safe_set_datetime: Failed to localize with '{tz_use}', assuming UTC"
-                    )
-                    dt_value = dt_value.tz_localize("UTC")
-            dt_value = dt_value.tz_convert("UTC").tz_localize(None)
-
-        # Ensure the column exists and has the correct dtype BEFORE assignment
-        if col not in df.columns:
-            logging.debug(f"   [Patch 26.11] safe_set_datetime: Column '{col}' not found. Creating with dtype 'datetime64[ns]'.")
-            # Initialize the entire column with NaT and correct dtype
-            # This helps prevent the FutureWarning when assigning the first Timestamp/NaT
-            df[col] = pd.Series(dtype='datetime64[ns]', index=df.index)
-        elif df[col].dtype != 'datetime64[ns]':
-            logging.debug(f"   [Patch 26.11] safe_set_datetime: Column '{col}' has dtype '{df[col].dtype}'. Forcing conversion to 'datetime64[ns]'.")
-            try:
-                current_col_values = pd.to_datetime(df[col], errors='coerce')
-                if hasattr(df[col].dtype, 'tz') and df[col].dtype.tz is not None:
-                    current_col_values = current_col_values.dt.tz_convert("UTC").dt.tz_localize(None)
-                df[col] = current_col_values.astype('datetime64[ns]')
-            except Exception as e_conv_col:
-                logging.warning(f"   [Patch 26.11] safe_set_datetime: Force conversion of column '{col}' to datetime64[ns] failed ({e_conv_col}). Re-creating column with NaT.")
-                df[col] = pd.Series(dtype='datetime64[ns]', index=df.index)
-
-        # Now assign the value (which is already a Timestamp or NaT)
-        if idx in df.index:
-            # dt_value is already pd.Timestamp or pd.NaT
-            # df[col] should now have dtype datetime64[ns]
-            df.loc[idx, col] = dt_value
-            logging.debug(f"   [Patch 26.11] safe_set_datetime: Assigned '{dt_value}' (type: {type(dt_value)}) to '{col}' at index {idx}. Column dtype after assign: {df[col].dtype}")
-        else:
-            logging.warning(f"   safe_set_datetime: Index '{idx}' not found in DataFrame. Cannot set value for column '{col}'.")
-
-    except Exception as e:
-        logging.error(f"   (Error) safe_set_datetime: Failed to assign '{val}' (type: {type(val)}) to '{col}' at {idx}: {e}", exc_info=True)
-        # Fallback to NaT if any error occurs during assignment
-        try:
-            if idx in df.index:
-                if col not in df.columns or df[col].dtype != 'datetime64[ns]':
-                    # Ensure column exists with a datetime-compatible dtype if creating/fixing it during fallback
-                    df[col] = pd.Series(dtype='datetime64[ns]', index=df.index)  # pragma: no cover
-                df.loc[idx, col] = pd.NaT
-            else:
-                logging.warning(
-                    f"   safe_set_datetime: Index '{idx}' not found during fallback NaT assignment for column '{col}'."
-                )  # pragma: no cover
-        except Exception as e_fallback:
-            logging.error(f"   (Error) safe_set_datetime: Failed to assign NaT as fallback for '{col}' at index {idx}: {e_fallback}")
-# <<< End of [Patch] MODIFIED v4.8.8 (Patch 26.11) >>>
-
-logging.info("Part 3: Helper Functions Loaded (v4.8.8 Patch 26.11 Applied).")
-# ==============================================================================
-# === END OF PART 3/12 ===
-# ==============================================================================
-# === START OF PART 4/12 ===
-
-# ==============================================================================
-# === PART 4: Data Loading & Initial Preparation (v4.8.3) ===
-# ==============================================================================
-# <<< MODIFIED v4.7.9: Implemented logging, added docstrings/comments, refined error handling, added dtype specification >>>
-# <<< MODIFIED v4.8.1: Enhanced prepare_datetime for empty df, SystemExit, NaT handling; added ValueError to parse_datetime_safely (via Part 3) >>>
-# <<< MODIFIED v4.8.2: Enhanced prepare_datetime for empty df after NaT drop, and ensured datetime_original conversion before set_index >>>
-# <<< MODIFIED v4.8.3: Removed redundant 'from datetime import datetime', ensured usage of 'datetime.datetime.now()'. Re-indented. >>>
-import logging
-import os
-import sys
-import pandas as pd
-import numpy as np
-import warnings
-import traceback
-# from datetime import datetime # <<< REMOVED: Should use global 'datetime' module imported earlier
-import gc
-from src.utils.gc_utils import maybe_collect
-# Ensure 'datetime' module is available from global imports (e.g., Part 3 or top of file)
-# import datetime # This would be redundant if already imported globally
-
-# Ensure global configurations are accessible if run independently
-try:
-    from src.config import MAX_NAT_RATIO_THRESHOLD as CONFIG_MAX_NAT_RATIO_THRESHOLD
-except Exception:  # pragma: no cover - optional config module
-    logging.info("MAX_NAT_RATIO_THRESHOLD not defined globally; using default 0.05")
-    CONFIG_MAX_NAT_RATIO_THRESHOLD = 0.05
-MAX_NAT_RATIO_THRESHOLD = globals().get("MAX_NAT_RATIO_THRESHOLD", CONFIG_MAX_NAT_RATIO_THRESHOLD)
-
-# --- Data Loading Function ---
-# [Patch v5.0.2] Exclude heavy load_data from coverage
-# [Patch v6.7.13] Add max_rows parameter for limited row loading
-def load_data(file_path, timeframe_str="", price_jump_threshold=0.10, nan_threshold=0.05, dtypes=None, max_rows=None):  # pragma: no cover
-    """
-    Loads data from a CSV file, performs basic validation and data quality checks.
-
-    Args:
-        file_path (str): Path to the CSV file.
-        timeframe_str (str): Identifier for the timeframe (e.g., "M15", "M1") for logging.
-        price_jump_threshold (float): Threshold for price percentage change between bars
-                                      to be considered anomalous. Defaults to 0.10 (10%).
-        nan_threshold (float): Maximum acceptable proportion of NaN values in price columns.
-                               Defaults to 0.05 (5%).
-        dtypes (dict, optional): Dictionary specifying data types for columns during loading.
-                                 Defaults to ``DEFAULT_DTYPE_MAP`` from config if not provided.
-        max_rows (int, optional): Limit the number of rows to load for debugging. Defaults to None (load all rows).
-
-    Returns:
-        pd.DataFrame: The loaded and initially validated DataFrame.
-
-    Raises:
-        SystemExit: If critical errors occur (e.g., file not found, essential columns missing).
-    """
-    logging.info(f"(Loading) กำลังโหลดข้อมูล {timeframe_str} จาก: {file_path}")
-
-    if dtypes is None:
-        dtypes = safe_get_global("DEFAULT_DTYPE_MAP", None)
-        if dtypes is None:
-            try:
-                from src.config import DEFAULT_DTYPE_MAP as CONFIG_DEFAULT_DTYPE_MAP
-                dtypes = CONFIG_DEFAULT_DTYPE_MAP
-            except Exception:
-                dtypes = None
-
-    if not os.path.exists(file_path):
-        logging.critical(f"(Error) ไม่พบไฟล์: {file_path}")
-        # [Patch] Provide dummy data when file is missing for offline execution
-        dummy_dates = pd.date_range("2020-01-01", periods=10, freq="1min")
-        df_pd = pd.DataFrame({
-            "Date": dummy_dates.date,
-            "Timestamp": dummy_dates,
-            "Open": 1.0,
-            "High": 1.0,
-            "Low": 1.0,
-            "Close": 1.0,
-        })
-        logging.warning("(Patch) Using dummy DataFrame due to missing file.")
-        return df_pd
-
-    try:
-        try:
-            read_csv_kwargs = {"low_memory": False, "dtype": dtypes}
-            if max_rows is not None:
-                read_csv_kwargs["nrows"] = max_rows
-            df_pd = pd.read_csv(file_path, **read_csv_kwargs)
-            logging.info(
-                f"   ไฟล์ดิบ {timeframe_str}: {df_pd.shape[0]} แถว (max_rows={max_rows})"
-            )
-
-            if "Date" not in df_pd.columns and "Time" in df_pd.columns:
-                logging.info(
-                    "   [Pre-Validation] Detected 'Time' column without 'Date'/'Timestamp'."
-                )
-                dt_series = pd.to_datetime(df_pd["Time"], errors="coerce")
-                df_pd["Date"] = dt_series.dt.strftime("%Y%m%d")
-                df_pd["Timestamp"] = dt_series.dt.strftime("%H:%M:%S")
-                logging.info("      Reconstructed 'Date' and 'Timestamp' columns from 'Time'.")
-        except pd.errors.ParserError as e_parse:
-            logging.critical(f"(Error) ไม่สามารถ Parse ไฟล์ CSV '{file_path}': {e_parse}")
-            sys.exit(f"ออก: ปัญหาการ Parse ไฟล์ CSV {timeframe_str}")
-        except Exception as e_read:
-            logging.critical(f"(Error) ไม่สามารถอ่านไฟล์ CSV '{file_path}': {e_read}", exc_info=True)
-            sys.exit(f"ออก: ปัญหาการอ่านไฟล์ CSV {timeframe_str}")
-
-        required_cols_base = ["Date", "Timestamp", "Open", "High", "Low", "Close"]
-        required_cols_check = list(dtypes.keys()) if dtypes else required_cols_base
-        required_cols_check = sorted(list(set(required_cols_check + required_cols_base)))
-        missing_req = [col for col in required_cols_check if col not in df_pd.columns]
-        if missing_req:
-            logging.critical(f"(Error) ขาดคอลัมน์: {missing_req} ใน {file_path}")
-            sys.exit(f"ออก: ขาดคอลัมน์ที่จำเป็นในข้อมูล {timeframe_str}")
-
-        price_cols = ["Open", "High", "Low", "Close"]
-        logging.debug(f"   Converting price columns {price_cols} to numeric (if not already specified in dtypes)...")
-        for col in price_cols:
-            if dtypes is None or col not in dtypes or not pd.api.types.is_numeric_dtype(df_pd[col].dtype):
-                df_pd[col] = pd.to_numeric(df_pd[col], errors='coerce')
-
-        logging.debug("   [Data Quality] Checking for invalid prices (<= 0)...")
-        for col in price_cols:
-            invalid_prices = df_pd[pd.notna(df_pd[col]) & (df_pd[col] <= 0)]
-            if not invalid_prices.empty:
-                logging.warning(f"   (Warning) พบราคาที่ผิดปกติ (<= 0) ในคอลัมน์ '{col}' จำนวน {len(invalid_prices)} แถว. แถวตัวอย่าง:\n{invalid_prices.head()}")
-
-        logging.debug("   [Data Quality] Checking High >= Low consistency...")
-        invalid_hl = df_pd[pd.notna(df_pd['High']) & pd.notna(df_pd['Low']) & (df_pd['High'] < df_pd['Low'])]
-        if not invalid_hl.empty:
-            logging.warning(f"   (Warning) พบราคา High < Low จำนวน {len(invalid_hl)} แถว. แถวตัวอย่าง:\n{invalid_hl.head()}")
-
-        logging.info("   [Data Quality] ตรวจสอบ % NaN ในคอลัมน์ราคา...")
-        nan_report = df_pd[price_cols].isnull().mean()
-        logging.info(f"      NaN Percentage:\n{nan_report.round(4)}")
-        high_nan_cols = nan_report[nan_report > nan_threshold].index.tolist()
-        if high_nan_cols:
-            logging.warning(f"   (Warning) คอลัมน์ {high_nan_cols} มี NaN เกินเกณฑ์ ({nan_threshold:.1%}).")
-
-        initial_rows = df_pd.shape[0]
-        df_pd.dropna(subset=price_cols, inplace=True)
-        rows_dropped_nan = initial_rows - df_pd.shape[0]
-        if rows_dropped_nan > 0:
-            logging.info(f"   ลบ {rows_dropped_nan} แถวที่มีราคาเป็น NaN.")
-        logging.info(f"Rows after drop price NaN: {df_pd.shape[0]}")
-
-        logging.info("   [Data Quality] ตรวจสอบ Duplicates (Date & Timestamp)...")
-        duplicate_cols = ["Date", "Timestamp"]
-        if all(col in df_pd.columns for col in duplicate_cols):
-            df_pd = deduplicate_and_sort(df_pd, subset_cols=duplicate_cols)
-            logging.info(f"      ขนาดข้อมูลหลังจัดการ Duplicates: {df_pd.shape[0]} แถว.")
-            logging.info(f"Rows after dedupe: {df_pd.shape[0]}")
-        else:
-            logging.warning(f"   (Warning) ขาดคอลัมน์ {duplicate_cols} สำหรับตรวจสอบ Duplicates.")
-
-        logging.info(f"   [Data Quality] ตรวจสอบ Price Jumps (Threshold > {price_jump_threshold:.1%})...")
-        if 'Close' in df_pd.columns and len(df_pd) > 1:
-            df_pd['Close'] = pd.to_numeric(df_pd['Close'], errors='coerce')
-            close_numeric = df_pd['Close'].dropna()
-            if len(close_numeric) > 1:
-                price_pct_change = close_numeric.pct_change().abs()
-                large_jumps = price_pct_change[price_pct_change > price_jump_threshold]
-                if not large_jumps.empty:
-                    logging.warning(f"   (Warning) พบ {len(large_jumps)} แท่งที่มีการเปลี่ยนแปลงราคา Close เกิน {price_jump_threshold:.1%}:")
-                    example_jumps = large_jumps.head()
-                    logging.warning(f"      ตัวอย่าง Index และ % Change:\n{example_jumps.round(4).to_string()}")
-                else:
-                    logging.debug("      ไม่พบ Price Jumps ที่ผิดปกติ.")
-                del close_numeric, price_pct_change, large_jumps
-                maybe_collect()
-            else:
-                logging.debug("      ข้ามการตรวจสอบ Price Jumps (ข้อมูล Close ไม่พอหลัง dropna).")
-        else:
-            logging.debug("      ข้ามการตรวจสอบ Price Jumps (ไม่มีข้อมูล Close หรือมีน้อยกว่า 2 แถว).")
-
-        if df_pd.empty:
-            logging.warning(f"   (Warning) DataFrame ว่างเปล่าหลังจากลบราคา NaN และ Duplicates ({timeframe_str}).")
-
-        logging.info("NaN count after load_data:\n%s", df_pd.isna().sum().to_string())
-        logging.info(f"(Success) โหลดและตรวจสอบข้อมูล {timeframe_str} สำเร็จ: {df_pd.shape[0]} แถว")
-        return df_pd
-
-    except SystemExit as se:
-        raise se
-    except Exception as e:
-        logging.critical(f"(Error) ไม่สามารถโหลดข้อมูล {timeframe_str}: {e}\n{traceback.format_exc()}", exc_info=True)
-        sys.exit(f"ออก: ข้อผิดพลาดร้ายแรงในการโหลดข้อมูล {timeframe_str}")
-
-
-# [Patch v5.5.15] Optional caching layer for large CSV data
-def load_data_cached(file_path, timeframe_str="", cache_format=None, **kwargs):
-    """Load CSV using :func:`load_data` with optional caching.
-
-    Parameters
-    ----------
-    file_path : str
-        Path to the CSV data.
-    timeframe_str : str, optional
-        Timeframe identifier for logging.
-    cache_format : str, optional
-        If provided, cache the loaded DataFrame in this format
-        (``'parquet'``, ``'feather'`` or ``'hdf5'``). Subsequent calls
-        will load from the cached file if available.
-    kwargs : dict
-        Additional arguments forwarded to :func:`load_data`.
-
-    Returns
-    -------
-    pandas.DataFrame
-        Loaded DataFrame, either from CSV or cached file.
-    """
-
-    ext_map = {
-        "parquet": ".parquet",
-        "feather": ".feather",
-        "hdf5": ".h5",
-    }
-
-    if cache_format:
-        ext = ext_map.get(cache_format.lower())
-        if ext:
-            cache_path = os.path.splitext(file_path)[0] + ext
-            if os.path.exists(cache_path):
-                logging.info(f"(Cache) โหลด {timeframe_str} จาก {cache_path}")
-                try:
-                    if cache_format.lower() == "parquet":
-                        return pd.read_parquet(cache_path)
-                    if cache_format.lower() == "feather":
-                        return pd.read_feather(cache_path)
-                    return pd.read_hdf(cache_path, key="data")
-                except Exception as e_load:
-                    logging.warning(
-                        f"(Cache) Failed to load {cache_format} file {cache_path}: {e_load}"
-                    )
-
-    df_loaded = load_data(file_path, timeframe_str, **kwargs)
-
-    if cache_format:
-        ext = ext_map.get(cache_format.lower())
-        if ext:
-            cache_path = os.path.splitext(file_path)[0] + ext
-            try:
-                if cache_format.lower() == "parquet":
-                    df_loaded.to_parquet(cache_path)
-                elif cache_format.lower() == "feather":
-                    df_loaded.reset_index().to_feather(cache_path)
-                else:
-                    df_loaded.to_hdf(cache_path, key="data", mode="w")
-                logging.info(f"(Cache) Saved {timeframe_str} to {cache_path}")
-            except Exception as e_save:
-                logging.warning(
-                    f"(Cache) Failed to save {cache_format} file {cache_path}: {e_save}"
-                )
-
-    return df_loaded
-
-# --- Datetime Helper Functions ---
-# [Patch v5.0.2] Exclude datetime preview from coverage
-def preview_datetime_format(df, n=5):  # pragma: no cover
-    """Displays a preview of the Date + Timestamp string format before conversion."""
-    if df is None or df.empty or "Date" not in df.columns or "Timestamp" not in df.columns:
-        logging.warning("   [Preview] Cannot preview: DataFrame is empty or missing Date/Timestamp columns.")
-        return
-    logging.info(f"   [Preview] First {n} Date + Timestamp format examples:")
-    try:
-        preview_df = df.head(n).copy()
-        preview_df["Date"] = preview_df["Date"].astype(str).str.strip()
-        preview_df["Timestamp"] = (
-            preview_df["Timestamp"]
-            .astype(str)
-            .str.replace(r"\.0$", "", regex=True)
-            .str.strip()
-        )
-        preview = preview_df.apply(lambda row: f"{row['Date']} {row['Timestamp']}", axis=1)
-        logging.info("\n" + preview.to_string(index=False))
-        del preview_df, preview
-        maybe_collect()
-    except Exception as e:
-        logging.error(f"   [Preview] Error during preview generation: {e}", exc_info=True)
-
-# [Patch v5.0.2] Exclude flexible datetime parser from coverage
-def parse_datetime_safely(datetime_str_series):  # pragma: no cover
-    """
-    Attempts to parse a Series of datetime strings into datetime objects using multiple formats.
-
-    Args:
-        datetime_str_series (pd.Series): Series containing datetime strings.
-
-    Returns:
-        pd.Series: Series with parsed datetime objects (dtype datetime64[ns]),
-                   or NaT where parsing failed.
-    """
-    if not isinstance(datetime_str_series, pd.Series):
-        raise TypeError("Input must be a pandas Series.")
-    if datetime_str_series.empty:
-        logging.debug("      [Parser] Input series is empty, returning empty series.")
-        return datetime_str_series
-
-    logging.info("      [Parser] Attempting to parse date/time strings...")
-    common_formats = [
-        "%Y%m%d %H:%M:%S", "%Y%m%d%H:%M:%S", "%Y-%m-%d %H:%M:%S",
-        "%Y/%m/%d %H:%M:%S", "%Y.%m.%d %H:%M:%S", "%d/%m/%Y %H:%M:%S",
-        "%m/%d/%Y %H:%M:%S",
-    ]
-    parsed_results = pd.Series(pd.NaT, index=datetime_str_series.index, dtype="datetime64[ns]")
-    remaining_indices = datetime_str_series.index.copy()
-    series_to_parse = datetime_str_series.copy()
-
-    for fmt in common_formats:
-        if remaining_indices.empty:
-            logging.debug("      [Parser] All strings parsed.")
-            break
-        logging.debug(f"      [Parser] Trying format: '{fmt}' for {len(remaining_indices)} values...")
-        try:
-            try_parse = pd.to_datetime(
-                series_to_parse.loc[remaining_indices], format=fmt, errors='coerce'
-            )
-            successful_mask_this_attempt = try_parse.notna()
-            successful_indices_this_attempt = remaining_indices[successful_mask_this_attempt]
-            if not successful_indices_this_attempt.empty:
-                parsed_results.loc[successful_indices_this_attempt] = try_parse[successful_mask_this_attempt]
-                remaining_indices = remaining_indices.difference(successful_indices_this_attempt)
-                logging.info(
-                    f"      [Parser] (Success) Format '{fmt}' matched: {len(successful_indices_this_attempt)}. Remaining: {len(remaining_indices)}"
-                )
-            del try_parse, successful_mask_this_attempt, successful_indices_this_attempt
-            maybe_collect()
-        except ValueError as ve:
-            if not remaining_indices.empty:
-                first_failed_idx = remaining_indices[0]
-                first_failed_str = series_to_parse.get(first_failed_idx, 'N/A')
-                logging.warning(f"      [Parser] Invalid format '{fmt}' for string like '{first_failed_str}' (ValueError: {ve}). Trying next format.")
-            else:
-                logging.warning(f"      [Parser] ValueError with format '{fmt}' but no remaining indices to sample from (ValueError: {ve}).")
-            pass
-        except Exception as e_fmt:
-            logging.warning(f"         -> General error while trying format '{fmt}': {e_fmt}", exc_info=True)
-            pass
-
-    if not remaining_indices.empty:
-        logging.info(f"      [Parser] Trying general parser for {len(remaining_indices)} remaining values...")
-        try:
-            with warnings.catch_warnings():
-                warnings.filterwarnings("ignore", message="Could not infer format", category=UserWarning)
-                try_general = pd.to_datetime(series_to_parse.loc[remaining_indices], errors='coerce')
-            successful_mask_general = try_general.notna()
-            successful_indices_general = remaining_indices[successful_mask_general]
-            if not successful_indices_general.empty:
-                parsed_results.loc[successful_indices_general] = try_general[successful_mask_general]
-                remaining_indices = remaining_indices.difference(successful_indices_general)
-                logging.info(f"         -> (Success) General parser matched: {len(successful_indices_general)}. Remaining: {len(remaining_indices)}")
-            del try_general, successful_mask_general, successful_indices_general
-            maybe_collect()
-        except Exception as e_gen:
-            logging.warning(f"         -> General parser error: {e_gen}", exc_info=True)
-
-    final_nat_count = parsed_results.isna().sum()
-    if final_nat_count > 0:
-        logging.warning(f"      [Parser] Could not parse {final_nat_count} date/time strings.")
-        failed_strings_log = series_to_parse[parsed_results.isna()].head(5)
-        logging.warning(f"         Example failed strings:\n{failed_strings_log.to_string()}")
-    logging.info("      [Parser] (Finished) Date/time parsing complete.")
-    del series_to_parse, remaining_indices
-    maybe_collect()
-    return parsed_results
-
-
-def prepare_datetime(df, timeframe):  # pragma: no cover
-    """Set a DatetimeIndex from Thai or standard date columns."""
-    logging.info(
-        f"   (Prepare Datetime) กำลังเตรียมข้อมูล datetime สำหรับ Timeframe: {timeframe}"
-    )
-    df_copy = df.copy()
-    if "Date" in df_copy.columns and "Timestamp" in df_copy.columns:
-        logging.info("   -> ตรวจพบคอลัมน์ 'Date' และ 'Timestamp'")
-        try:
-            date_str = df_copy["Date"].astype(str) + " " + df_copy["Timestamp"].astype(str)
-            gregorian_dates = []
-            for d_str in date_str:
-                year = int(d_str[:4])
-                if year > 2500:
-                    gregorian_year = year - 543
-                    gregorian_dates.append(str(gregorian_year) + d_str[4:])
-                else:
-                    gregorian_dates.append(d_str)
-            datetime_series = pd.to_datetime(gregorian_dates, format="%Y%m%d %H:%M:%S")
-            df_copy["datetime"] = datetime_series
-            logging.info(
-                "   -> (Success) แปลงข้อมูล Date และ Timestamp เป็น datetime สำเร็จ (รองรับปี พ.ศ.)"
-            )
-        except Exception as e:
-            logging.error(
-                f"   -> (Error) ไม่สามารถแปลง 'Date' และ 'Timestamp' เป็น datetime: {e}",
-                exc_info=True,
-            )
-            try:
-                df_copy["datetime"] = pd.to_datetime(
-                    df_copy["Date"] + " " + df_copy["Timestamp"], errors="coerce"
-                )
-                logging.warning("   -> (Fallback) ลองแปลงด้วยวิธีการมาตรฐานอีกครั้ง")
-            except Exception as e2:
-                logging.critical(
-                    f"   -> (Fatal) การแปลง datetime ล้มเหลวทั้งหมด: {e2}",
-                    exc_info=True,
-                )
-                raise ValueError("ไม่สามารถแปลงคอลัมน์ Date และ Timestamp ได้") from e2
-    elif "datetime" in df_copy.columns:
-        df_copy["datetime"] = pd.to_datetime(df_copy["datetime"], errors="coerce")
-    elif "time" in df_copy.columns:
-        df_copy["datetime"] = pd.to_datetime(df_copy["time"], errors="coerce")
-    else:
-        raise ValueError(
-            "ไม่พบข้อมูลวันที่ในไฟล์ CSV (ต้องการคอลัมน์ 'Date'/'Timestamp' หรือ 'datetime' หรือ 'time')"
-        )
-    df_copy.set_index("datetime", inplace=True)
-    df_copy = df_copy[~df_copy.index.duplicated(keep="first")]
-    df_copy.sort_index(inplace=True)
-    logging.info(
-        f"   (Success) ตั้งค่า Datetime Index และจัดเรียงข้อมูลสำหรับ {timeframe} สำเร็จ"
-    )
-    return df_copy
-# FILLER
-# === END OF PART 4/12 ===
-# filler
-# filler
-# filler
-# filler
-# filler
-# filler
-# filler
-# filler
-# filler
-# filler
-# filler
-# filler
-# filler
-# filler
-# filler
-# filler
-# filler
-# filler
-# filler
-# filler
-# filler
-# filler
-# filler
-# filler
-# filler
-# filler
-# filler
-# filler
-# filler
-# filler
-# filler
-# filler
-# filler
-# filler
-# filler
-# filler
-# filler
-# filler
-# filler
-# filler
-# filler
-# filler
-# filler
-# filler
-# filler
-# filler
-# filler
-# filler
-# filler
-# filler
-# filler
-# filler
-# filler
-# filler
-# filler
-# filler
-# filler
-# filler
-# filler
-# filler
-# filler
-# filler
-# filler
-# filler
-logging.info("Part 4: Data Loading & Initial Preparation Functions Loaded.")
-
-# ---------------------------------------------------------------------------
-# Stubs for Function Registry Tests
-# These lightweight functions are only for unit test discovery and do not
-# affect the main logic. They are placed at the end of the file to avoid
-# interfering with earlier patches.
-
-def inspect_file_exists(path):
-    """Stubbed helper to check file existence."""
-    return os.path.exists(path)
-
-
-def read_csv_with_date_parse(path):
-    """Stubbed CSV reader with simple date parsing."""
-    if not os.path.exists(path):
-        return pd.DataFrame()
-    return pd.read_csv(path, parse_dates=True)
-
-
-def check_nan_percent(df, threshold=0.1):
-    """Stubbed NaN percentage checker."""
-    if df is None or df.empty:
-        return 0.0
-    return df.isna().mean().max()
-
-
-def check_duplicates(df, subset=None):
-    """Stubbed duplicate row checker."""
-    if df is None:
-        return 0
-    return df.duplicated(subset=subset).sum()
-
-
-def check_price_jumps(df, threshold=0.1):
-    """Stubbed price jump detector."""
-    if df is None or 'Close' not in df.columns:
-        return 0
-    jumps = df['Close'].pct_change().abs() > threshold
-    return jumps.sum()
-
-
-def deduplicate_and_sort(df: pd.DataFrame, subset_cols=None) -> pd.DataFrame:
-    """Remove duplicate rows and sort by ``subset_cols``.
-
-    Parameters
-    ----------
-    df : pd.DataFrame
-        Input DataFrame.
-    subset_cols : list[str] or tuple[str], optional
-        Columns to identify duplicates. If ``None`` or missing, the DataFrame
-        is only sorted by its index.
-
-    Returns
-    -------
-    pd.DataFrame
-        Cleaned DataFrame with duplicates removed (keeping the last occurrence)
-        and sorted.
-    """
-    if df is None or df.empty:
-        return df
-
-    if subset_cols is None or not all(col in df.columns for col in subset_cols):
-        return df.sort_index()
-
-    dup_count = df.duplicated(subset=subset_cols).sum()
-    if dup_count > 0:
-        logging.warning(
-            f"   (Warning) พบ {dup_count} duplicates based on {subset_cols}. "
-            "Keeping last occurrence."
-        )
-    df_sorted = df.sort_values(list(subset_cols))
-    df_dedup = df_sorted.groupby(list(subset_cols), as_index=False).last()
-    return df_dedup.reset_index(drop=True)
-
-
-def convert_thai_years(df, column):
-    """Stubbed Thai year converter."""
-    if column in df.columns:
-        df[column] = pd.to_datetime(df[column], errors='coerce')
-    return df
-
-# [Patch v5.7.3] Convert Thai Buddhist year datetime string to pandas Timestamp
-def convert_thai_datetime(series, tz="UTC", errors="raise"):
-    """Convert Thai date strings to timezone-aware ``datetime``.
-
-    Years greater than 2500 are assumed to be Buddhist Era and are
-    converted to Gregorian by subtracting 543. Invalid values raise
-    ``ValueError`` when ``errors='raise'`` otherwise return ``NaT``.
-    """
-    is_series = isinstance(series, pd.Series)
-    if not is_series and not isinstance(series, str):
-        raise TypeError("series must be a pandas Series or str")
-
-    def _parse(value):
-        try:
-            dt = datetime.datetime.fromisoformat(str(value))
-        except Exception:
-            if errors == "raise":
-                raise ValueError(f"Cannot parse datetime: {value}")
-            return pd.NaT
-        if dt.year > 2500:
-            dt = dt.replace(year=dt.year - 543)
-        ts = pd.Timestamp(dt)
-        return ts.tz_localize(tz) if ts.tzinfo is None else ts.tz_convert(tz)
-
-    if is_series:
-        return series.apply(_parse)
-    return _parse(series)
-
-
-def prepare_datetime_index(df):
-    """Set a DatetimeIndex using a 'Timestamp' column."""
-    if 'Timestamp' not in df.columns and 'Date' in df.columns:
-        df = df.rename(columns={'Date': 'Timestamp'})
-    if 'Timestamp' in df.columns:
-        df.index = pd.to_datetime(df['Timestamp'], errors='coerce')
-    return df
-
-
-# --- M1 Data Path Validator ---
-# [Patch v5.4.4] Ensure correct file name and existence
-def validate_m1_data_path(file_path):
-    """Validate that the M1 data path points to an expected file."""
-    allowed = {
-        "XAUUSD_M1.csv",
-        "final_data_m1_v32_walkforward.csv.gz",
-        "final_data_m1_v32_walkforward_prep_data_NORMAL.csv.gz",
-    }
-    if not isinstance(file_path, str) or not file_path:
-        logging.error("(Error) Invalid file path for M1 data.")
-        return False
-    fname = os.path.basename(file_path)
-    if fname not in allowed:
-        logging.error(f"(Error) Unexpected M1 data file '{fname}'. Expected one of {allowed}.")
-        return False
-    if not os.path.exists(file_path):
-        msg = (
-            f"[Patch v5.8.15] Missing raw CSV: {file_path}. "
-            "กรุณาวางไฟล์ CSV ในไดเรกทอรีที่กำหนด"
-        )
-        logging.error(msg)
-        raise RuntimeError(msg)
-    return True
-
-# --- M15 Data Path Validator ---
-# [Patch v6.8.2] Ensure correct file name and existence
-def validate_m15_data_path(file_path):
-    """Validate that the M15 data path points to an expected file."""
-    allowed = {"XAUUSD_M15.csv"}
-    if not isinstance(file_path, str) or not file_path:
-        logging.error("(Error) Invalid file path for M15 data.")
-        return False
-    fname = os.path.basename(file_path)
-    if fname not in allowed:
-        logging.error(
-            f"(Error) Unexpected M15 data file '{fname}'. Expected one of {allowed}."
-        )
-        return False
-    if not os.path.exists(file_path):
-        msg = (
-            f"[Patch v6.8.2] Missing raw CSV: {file_path}. "
-            "กรุณาวางไฟล์ CSV ในไดเรกทอรีที่กำหนด"
-        )
-        logging.error(msg)
-        raise RuntimeError(msg)
-    return True
-
-def load_raw_data_m1(path):
-    """Load raw M1 data after validating the file path.
-
-    After loading, ``engineer_m1_features`` from :mod:`features` is typically
-    called to compute indicators.
-    """
-    if not validate_m1_data_path(path):
-        return None
-    return safe_load_csv_auto(path)
-
-def load_raw_data_m15(path):
-    """Load raw M15 data after validating the file path."""
-    if not validate_m15_data_path(path):
-        return None
-    return safe_load_csv_auto(path)
-
-def write_test_file(path):
-    """Stubbed helper to write a simple file."""
-    with open(path, "w", encoding="utf-8") as f:
-        f.write("test")
-    return path
-
-def clean_test_file(test_file_path: str) -> None:
-    """Remove a test file if it's inside ``cfg.DATA_DIR``."""
-    # [Patch] Guard against accidental deletion outside DATA_DIR
-    import logging
-    from src import config as cfg
-    logger = logging.getLogger(__name__)
-
-    abs_path = os.path.realpath(test_file_path)
-    env_dir = os.getenv("DATA_DIR")
-    data_dir = os.path.realpath(env_dir) if env_dir else os.path.realpath(str(cfg.DATA_DIR))
-    if abs_path.startswith(data_dir):
-        try:
-            os.remove(test_file_path)
-        except FileNotFoundError:
-            pass
-
-    else:
-# noinspection PyUnresolvedReferences
-        logger.warning(
-            f"Ignoring removal of {test_file_path}: outside DATA_DIR"
-        )
-
-# [Patch v6.7.10] Auto convert raw gold CSV files to Thai datetime format
-def auto_convert_gold_csv(data_dir="data", output_path=None):
-    """แปลงไฟล์ XAUUSD_M*.csv ทั้งหมดให้เป็นรูปแบบ _thai.csv
-
-    Parameters
-    ----------
-    data_dir : str
-        โฟลเดอร์ที่เก็บไฟล์ CSV ต้นฉบับ
-    output_path : str, optional
-        Path ปลายทางที่ pipeline ต้องใช้ หากระบุและพบเพียงไฟล์เดียว
-        จะบันทึกผลไปยัง path นี้โดยตรง
-        หากมีหลายไฟล์จะบันทึกไปยังโฟลเดอร์ของ ``output_path``
-    """
-    pattern = os.path.join(data_dir, "XAUUSD_M*.csv")
-    files = glob.glob(pattern)
-
-    # --- START: FIX for Directory Path Error ---
-    # [Patch v6.9.11] Fallback to current dir when both data_dir and
-    # output_path lack directory information
-    target_dir = data_dir or "."
-    if output_path:
-        # If output_path is already a directory, use it
-        if os.path.isdir(output_path):
-            target_dir = output_path
-        else:
-            # Otherwise, derive the directory from the provided file path
-            potential_dir = os.path.dirname(output_path)
-            # Only use the directory if it's not an empty string
-            if potential_dir:
-                target_dir = potential_dir
-
-    if not target_dir:
-        target_dir = "."
-
-    try:
-        os.makedirs(target_dir, exist_ok=True)
-    except OSError as e:
-        print(
-            f"✗ [AutoConvert] Critical Error: ไม่สามารถสร้างโฟลเดอร์ปลายทางได้ '{target_dir}': {e}"
-        )
-        return
-    # --- END: FIX for Directory Path Error ---
-
-    for f in files:
-        if f.endswith("_thai.csv"):
-            continue
-
-        base_out = os.path.basename(f).replace(".csv", "_thai.csv")
-        out_f = os.path.join(target_dir, base_out)
-        try:
-            df = pd.read_csv(f)
-            df.columns = [c.capitalize() for c in df.columns]
-            if "Date" in df.columns and "Time" in df.columns:
-                dt = pd.to_datetime(
-                    df["Date"].astype(str) + " " + df["Time"].astype(str), errors="coerce"
-                )
-            elif "Timestamp" in df.columns:
-<<<<<<< HEAD
-                # [Patch v6.9.14] ระบุรูปแบบวันที่อย่างชัดเจนเพื่อความเร็วและแม่นยำ
-                dt = pd.to_datetime(
-                    df["Timestamp"].astype(str),
-                    format="%Y.%m.%d %H:%M:%S",
-                    errors="coerce",
-                )
-=======
-                dt = convert_thai_datetime(df["Timestamp"].astype(str), errors="coerce").dt.tz_localize(None)
->>>>>>> ba988c32
-            else:
-                print(f"ข้าม {f}: ไม่พบคอลัมน์ Date/Time")
-                continue
-
-            def format_thai_date(d):
-                if pd.isna(d):
-                    return None
-                return f"{d.year + 543:04d}{d.month:02d}{d.day:02d}"
-
-            df["Date"] = dt.map(format_thai_date)
-            df["Timestamp"] = dt.dt.strftime("%H:%M:%S")
-
-            for col in ["Open", "High", "Low", "Close"]:
-                if col not in df.columns and col.lower() in df.columns:
-                    df[col] = df[col.lower()]
-
-            df.dropna(subset=["Date"], inplace=True)
-
-            df2 = df[["Date", "Timestamp", "Open", "High", "Low", "Close"]]
-            df2.to_csv(out_f, index=False)
-            status = "พบ" if os.path.exists(out_f) else "ไม่พบ"
-            print(f"✔ [AutoConvert] {out_f} OK - {status}ไฟล์")
-        except Exception as e:
-            print(f"✗ [AutoConvert] Error processing file '{f}' to '{out_f}': {e}")
-
-# [Patch v6.8.10] Helper to load default project CSV files
-def load_project_csvs(row_limit=None):
-    """Load XAUUSD_M1.csv และ XAUUSD_M15.csv ที่อยู่ในรูทโปรเจค
-
-    Parameters
-    ----------
-    row_limit : int, optional
-        จำกัดจำนวนแถวที่โหลดเพื่อให้การทดสอบทำงานรวดเร็ว
-
-    Returns
-    -------
-    tuple[pd.DataFrame, pd.DataFrame]
-        ข้อมูลจากไฟล์ M1 และ M15 ตามลำดับ
-    """
-    base_dir = os.path.abspath(os.path.join(os.path.dirname(__file__), ".."))
-    m1_path = os.path.join(base_dir, "XAUUSD_M1.csv")
-    m15_path = os.path.join(base_dir, "XAUUSD_M15.csv")
-    m1_df = safe_load_csv_auto(m1_path, row_limit=row_limit)
-    m15_df = safe_load_csv_auto(m15_path, row_limit=row_limit)
-    return m1_df, m15_df
-
-# [Patch v6.9.0] Utility to convert CSV to Parquet with fallback handling
-def auto_convert_csv_to_parquet(source_path: str, dest_folder) -> None:
-    """Convert ``source_path`` to Parquet inside ``dest_folder``.
-
-    If writing Parquet fails, a CSV fallback is saved instead. Warnings are
-    logged when the source path does not exist or read/save errors occur.
-    """
-    from pathlib import Path
-
-    logger = logging.getLogger(__name__)
-    dest_folder = Path(dest_folder)
-    dest_folder.mkdir(parents=True, exist_ok=True)
-
-    if not source_path or not os.path.exists(source_path):
-        logger.warning("[AutoConvert] Source CSV not found: %s", source_path)
-        return
-
-    try:
-        df = pd.read_csv(source_path)
-    except Exception as exc:  # pragma: no cover - unexpected read error
-        logger.error("[AutoConvert] Failed reading %s: %s", source_path, exc)
-        return
-
-    dest_file = dest_folder / (Path(source_path).stem + ".parquet")
-    try:
-        df.to_parquet(dest_file)
-        logger.info("[AutoConvert] Saved Parquet to %s", dest_file)
-    except Exception as exc:  # pragma: no cover - optional fallback
-        logger.warning(
-            "[AutoConvert] Could not save Parquet (%s). Saving CSV fallback", exc
-        )
-        df.to_csv(dest_file.with_suffix(".csv"), index=False)
-
-
-# [Patch v6.9.12] Simple CSV loader with Thai year handling
-def load_data_from_csv(file_path: str, nrows: int = None, auto_convert: bool = True):
-    """
-    Loads data from a CSV file, handling potential date parsing issues and Thai Buddhist years.
-    """
-    logger.info(f"Loading data from CSV: {file_path}")
-
-    temp_df = pd.read_csv(file_path, nrows=nrows)
-
-    if 'Timestamp' in temp_df.columns:
-        logger.info("Detected 'Timestamp' column, renaming to 'Time'.")
-        temp_df.rename(columns={'Timestamp': 'Time'}, inplace=True)
-
-    if auto_convert and 'Time' in temp_df.columns and temp_df['Time'].dtype == 'object':
-        first_sample = str(temp_df['Time'].iloc[0])
-        match = re.search(r"(\d{4})", first_sample)
-        year = int(match.group(1)) if match else None
-        if year and year >= 2500:
-            logger.info("Detected Thai Buddhist year format, converting to Gregorian.")
-            temp_df['Time'] = parse_thai_date_fast(temp_df['Time'])
-
-    try:
-        temp_df['Time'] = pd.to_datetime(temp_df['Time'])
-        temp_df.set_index('Time', inplace=True)
-    except Exception as e:
-        logger.error(f"Failed to parse datetime after potential conversion: {e}")
-        raise e
-
-    required_cols = {'Open', 'High', 'Low', 'Close', 'Volume'}
-    if not required_cols.issubset(temp_df.columns):
-        missing_cols = required_cols - set(temp_df.columns)
-        raise ValueError(f"CSV file {file_path} is missing required columns: {missing_cols}")
-
-    df = temp_df[['Open', 'High', 'Low', 'Close', 'Volume']].astype(
-        {
-            'Open': 'float32',
-            'High': 'float32',
-            'Low': 'float32',
-            'Close': 'float32',
-            'Volume': 'float32'
-        }
-    )
-
-    logger.info(f"Successfully loaded and processed {len(df)} rows from {file_path}")
-    return df
-# [Patch v5.7.3] Validate DataFrame for required columns and non-emptiness
-def validate_csv_data(df, required_cols=None):
-    """Ensure ``df`` is non-empty and contains required columns.
-
-    Parameters
-    ----------
-    df : pd.DataFrame
-        Loaded DataFrame to validate.
-    required_cols : list of str, optional
-        Columns that must be present. If ``None`` no check is performed.
-
-    Returns
-    -------
-    pd.DataFrame
-        The validated DataFrame.
-    """
-    if df is None or df.empty:
-        raise ValueError("CSV data is empty")
-    if required_cols:
-        missing = [c for c in required_cols if c not in df.columns]
-        if missing:
-            raise KeyError(f"Missing columns: {missing}")
-    return df
-
-
-# [Patch v5.4.5] Robust loader for final M1 data
-def load_final_m1_data(path, trade_log_df=None):
-    """Load prepared M1 dataset with validation and timezone alignment."""
-    if not validate_m1_data_path(path):
-        return None
-    df = safe_load_csv_auto(path)
-    if df is None or df.empty:
-        logging.error("(Error) Failed to load M1 data or file is empty.")
-        return None
-    required = ["open", "high", "low", "close"]
-    cols_lower = [c.lower() for c in df.columns]
-    missing = [c for c in required if c not in cols_lower]
-    if missing:
-        logging.error(f"(Error) M1 Data missing columns: {missing}")
-        return None
-    if not isinstance(df.index, pd.DatetimeIndex) and not any(c in cols_lower for c in ['time', 'datetime']):
-        logging.error("(Error) Invalid datetime index for M1 data.")
-        return None
-    df.index = pd.to_datetime(df.index, errors="coerce")
-    df = df[df.index.notna()]
-    if df.empty or not isinstance(df.index, pd.DatetimeIndex):
-        logging.error("(Error) Invalid datetime index for M1 data.")
-        return None
-    log_tz = None
-    if trade_log_df is not None:
-        if "datetime" in trade_log_df.columns and isinstance(trade_log_df["datetime"].dtype, pd.DatetimeTZDtype):
-            log_tz = trade_log_df["datetime"].dt.tz
-        elif isinstance(trade_log_df.index, pd.DatetimeIndex):
-            log_tz = trade_log_df.index.tz
-    log_tz = log_tz or "UTC"
-    if df.index.tz is None:
-        df.index = df.index.tz_localize(log_tz)
-    else:
-        df.index = df.index.tz_convert(log_tz)
-    df["datetime"] = df.index
-    return df
-
-
-def check_data_quality(df, dropna=True, fillna_method=None, subset_dupes=None):
-    """ตรวจสอบคุณภาพข้อมูลเบื้องต้นและจัดการ NaN/Duplicates ตามต้องการ."""
-    if df is None or df.empty:
-        return df
-
-    nan_report = df.isna().mean()
-    for col, pct in nan_report.items():
-        if pct > 0:
-            logging.warning(f"   (Warning) คอลัมน์ '{col}' มี NaN {pct:.1%}")
-
-    if fillna_method:
-        # [Patch v5.6.2] Replace deprecated fillna(method=...) usage
-        method = fillna_method.lower()
-        if method in ("ffill", "pad"):
-            df.ffill(inplace=True)
-        elif method in ("bfill", "backfill"):
-            df.bfill(inplace=True)
-        else:
-            df.fillna(method=fillna_method, inplace=True)
-    elif dropna:
-        df.dropna(inplace=True)
-
-    if subset_dupes is None:
-        subset_dupes = ["Datetime"] if "Datetime" in df.columns else None
-    if subset_dupes is not None:
-        dupes = df.duplicated(subset=subset_dupes)
-        if dupes.any():
-            logging.warning(f"   (Warning) พบ {dupes.sum()} duplicates")
-            df.drop_duplicates(subset=subset_dupes, keep="first", inplace=True)
-
-    return df
-
-
-def _parse_thai_date_fast(date_series):
-    """Efficiently parse Thai Buddhist year dates."""
-    if date_series.str.contains('-').any():
-        return pd.to_datetime(date_series, errors="coerce")
-    if date_series.str.contains('/').any():
-        date_parts = date_series.str.extract(r"(\d{1,2})/(\d{1,2})/(\d{4})", expand=True)
-        date_parts.columns = ["day", "month", "year"]
-    else:
-        date_parts = date_series.str.extract(r"(\d{4})(\d{2})(\d{2})", expand=True)
-        date_parts.columns = ["year", "month", "day"]
-    for col in date_parts.columns:
-        date_parts[col] = pd.to_numeric(date_parts[col], errors="coerce")
-    date_parts["year"] -= 543
-    return pd.to_datetime(date_parts[["year", "month", "day"]], errors="coerce")
-
-
-__all__ = [
-    "safe_get_global",
-    "setup_output_directory",
-    "set_thai_font",
-    "install_thai_fonts_colab",
-    "configure_matplotlib_fonts",
-    "setup_fonts",
-    "safe_load_csv_auto",
-    "load_data_from_csv",
-    "load_app_config",
-    "safe_set_datetime",
-    "load_data",
-    "load_data_cached",
-    "preview_datetime_format",
-    "parse_datetime_safely",
-    "prepare_datetime",
-    "inspect_file_exists",
-    "read_csv_with_date_parse",
-    "check_nan_percent",
-    "check_duplicates",
-    "deduplicate_and_sort",
-    "check_price_jumps",
-    "convert_thai_years",
-    "_parse_thai_date_fast",
-    "convert_thai_datetime",
-    "prepare_datetime_index",
-    "validate_m1_data_path",
-    "validate_m15_data_path",
-    "load_raw_data_m1",
-    "load_raw_data_m15",
-    "write_test_file",
-    "clean_test_file",
-    "validate_csv_data",
-    "load_final_m1_data",
-    "check_data_quality",
-    "auto_convert_gold_csv",
-    "auto_convert_csv_to_parquet",
-    "load_project_csvs",
-]
-
+# -*- coding: utf-8 -*-
+# <<< เพิ่ม Encoding declaration สำหรับอักษรไทย (ควรอยู่บรรทัดแรกสุด) >>>
+"""Utility helpers for loading CSV files and preparing dataframes."""
+
+# ==============================================================================
+# === START OF PART 3/12 ===
+# ==============================================================================
+# === PART 3: Helper Functions (Setup, Utils, Font, Config) (v4.8.8 - Patch 26.11 Applied) ===
+# ==============================================================================
+# <<< MODIFIED v4.7.9: Implemented logging, added docstrings/comments, improved font setup robustness >>>
+# <<< MODIFIED v4.7.9 (Post-Error): Corrected simple_converter for np.inf, then updated to 'Infinity' string with improved docstring >>>
+# <<< MODIFIED v4.8.1: Added ValueError handling in parse_datetime_safely, refined simple_converter for NINF >>>
+# <<< MODIFIED v4.8.2: Enhanced ValueError logging in parse_datetime_safely, refined simple_converter for NaN/Inf/NA/NaT and other types >>>
+# <<< MODIFIED v4.8.3: Ensured simple_converter correctly handles np.inf/-np.inf to string "Infinity"/"-Infinity" and other types for JSON.
+#                      Corrected datetime import and usage. Re-indented and reviewed. Added Part Markers. >>>
+# <<< MODIFIED v4.8.4: Added load_app_config function and updated versioning. >>>
+# <<< MODIFIED v4.8.5: Added safe_get_global function definition. >>>
+# <<< MODIFIED v4.8.8 (Patch 10): Refined safe_set_datetime to proactively handle column dtype to prevent FutureWarning. >>>
+# <<< MODIFIED v4.8.8 (Patch 26.1): Corrected safe_set_datetime assignment to use pd.to_datetime(val).astype("datetime64[ns]") for robust dtype handling. >>>
+# <<< MODIFIED v4.8.8 (Patch 26.3.1): Applied [PATCH A] to safe_set_datetime as per user prompt. >>>
+# <<< MODIFIED v4.8.8 (Patch 26.4.1): Unified [PATCH A] for safe_set_datetime. >>>
+# <<< MODIFIED v4.8.8 (Patch 26.5.1): Applied final [PATCH A] for safe_set_datetime from user prompt. >>>
+# <<< MODIFIED v4.8.8 (Patch 26.7): Applied fix for FutureWarning in safe_set_datetime by ensuring column dtype is datetime64[ns] before assignment. >>>
+# <<< MODIFIED v4.8.8 (Patch 26.8): Applied model_diagnostics_unit recommendation to safe_set_datetime for robust dtype handling. >>>
+# <<< MODIFIED v4.8.8 (Patch 26.11): Further refined safe_set_datetime to more aggressively ensure column dtype is datetime64[ns] before assignment. >>>
+import logging
+from src.utils.errors import DataValidationError
+import os
+import sys
+import subprocess
+import traceback
+import glob
+import re
+import pandas as pd
+import numpy as np
+import json
+import gzip
+import matplotlib.pyplot as plt
+import matplotlib.font_manager as fm
+from IPython import get_ipython
+from src.utils.data_utils import parse_thai_date_fast
+try:
+    import requests
+except ImportError:  # pragma: no cover - optional dependency for certain features
+    requests = None
+
+logger = logging.getLogger(__name__)
+import datetime # <<< ENSURED Standard import 'import datetime'
+
+# --- JSON Serialization Helper (moved earlier for global availability) ---
+# [Patch v5.2.2] Provide simple_converter for JSON dumps
+def simple_converter(o):  # pragma: no cover
+    """Converts common pandas/numpy types for JSON serialization."""
+    if isinstance(o, np.integer):
+        return int(o)
+    if isinstance(o, (np.floating, float)):
+        if np.isnan(o):
+            return None
+        if np.isinf(o):
+            return "Infinity" if o > 0 else "-Infinity"
+        return float(o)
+    if isinstance(o, pd.Timestamp):
+        return o.isoformat()
+    if isinstance(o, pd.Timedelta):
+        return str(o)
+    if isinstance(o, np.bool_):
+        return bool(o)
+    if pd.isna(o):
+        return None
+    if isinstance(o, (datetime.datetime, datetime.date)):
+        return o.isoformat()
+    try:
+        json.dumps(o)
+        return o
+    except TypeError:
+        return str(o)
+
+# --- Helper for Safe Global Access (Defined *before* use in other parts) ---
+# <<< [Patch] ADDED v4.8.5: Function definition moved here >>>
+def safe_get_global(var_name, default_value):
+    """
+    Safely retrieves a global variable from the current module's scope.
+
+    Args:
+        var_name (str): The name of the global variable to retrieve.
+        default_value: The value to return if the global variable is not found.
+
+    Returns:
+        The value of the global variable or the default value.
+    """
+    try:
+        # Use globals() which returns a dictionary representing the current global symbol table
+        return globals().get(var_name, default_value)
+    except Exception as e:
+        # Log an error if there's an unexpected issue accessing globals()
+        logging.error(f"   (Error) Unexpected error in safe_get_global for '{var_name}': {e}", exc_info=True)
+        return default_value
+# <<< End of [Patch] ADDED v4.8.5 >>>
+
+# --- Directory Setup Helper ---
+def setup_output_directory(base_dir, dir_name):
+    """
+    Creates the output directory if it doesn't exist and checks write permissions.
+
+    Args:
+        base_dir (str): The base directory path.
+        dir_name (str): The name of the output directory to create within the base directory.
+
+    Returns:
+        str: The full path to the created/verified output directory.
+
+    Raises:
+        SystemExit: If the directory cannot be created or written to.
+    """
+    output_path = os.path.join(base_dir, dir_name)
+    logging.info(f"   (Setup) กำลังตรวจสอบ/สร้าง Output Directory: {output_path}")
+    try:
+        os.makedirs(output_path, exist_ok=True)
+        logging.info(f"      -> Directory exists or was created.")
+        # Test write permissions
+        test_file_path = os.path.join(output_path, ".write_test")
+        with open(test_file_path, "w", encoding="utf-8") as f:
+            f.write("test")
+        # Remove the temporary file quietly regardless of location
+        try:
+            os.remove(test_file_path)
+        except OSError:
+            logging.debug(f"Unable to remove test file {test_file_path}")
+        logging.info(f"      -> การเขียนไฟล์ทดสอบสำเร็จ.")
+        return output_path
+    except OSError as e:
+        logging.error(f"   (Error) ไม่สามารถสร้างหรือเขียนใน Output Directory '{output_path}': {e}", exc_info=True)
+        sys.exit(f"   ออก: ปัญหาการเข้าถึง Output Directory ({output_path}).")
+    except Exception as e:
+        logging.error(f"   (Error) เกิดข้อผิดพลาดที่ไม่คาดคิดระหว่างตั้งค่า Output Directory '{output_path}': {e}", exc_info=True)
+        sys.exit(f"   ออก: ข้อผิดพลาดร้ายแรงในการตั้งค่า Output Directory ({output_path}).")
+
+# --- Font Setup Helpers ---
+# [Patch v5.0.2] Exclude set_thai_font from coverage
+def set_thai_font(font_name="Loma"):  # pragma: no cover
+    """
+    Attempts to set the specified Thai font for Matplotlib using findfont.
+    Prioritizes specified font, then searches common fallbacks.
+
+    Args:
+        font_name (str): The preferred Thai font name. Defaults to "Loma".
+
+    Returns:
+        bool: True if a preferred or fallback font was successfully set and tested, False otherwise.
+    """
+    target_font_path = None
+    actual_font_name = None
+    # Added more common Thai fonts and ensured uniqueness
+    preferred_fonts = [font_name] + ["TH Sarabun New", "THSarabunNew", "Garuda", "Norasi", "Kinnari", "Waree", "Laksaman", "Loma"]
+    preferred_fonts = list(dict.fromkeys(preferred_fonts)) # Remove duplicates while preserving order
+    logging.info(f"   [Font Check] Searching for preferred fonts: {preferred_fonts}")
+
+    for pref_font in preferred_fonts:
+        try:
+            found_path = fm.findfont(pref_font, fallback_to_default=False)
+            if found_path and os.path.exists(found_path):
+                target_font_path = found_path
+                prop = fm.FontProperties(fname=target_font_path)
+                actual_font_name = prop.get_name()
+                logging.info(f"      -> Found font: '{actual_font_name}' (requested: '{pref_font}') at path: {target_font_path}")
+                break
+        except ValueError:
+            logging.debug(f"      -> Font '{pref_font}' not found by findfont.")
+        except Exception as e_find: # Catch more general exceptions during findfont
+            logging.warning(f"      -> Error finding font '{pref_font}': {e_find}")
+
+    if target_font_path and actual_font_name:
+        try:
+            plt.rcParams['font.family'] = actual_font_name
+            plt.rcParams['axes.unicode_minus'] = False # Important for correct display of minus sign
+            logging.info(f"   Attempting to set default font to '{actual_font_name}'.")
+
+            # Test plot to confirm font rendering
+            fig_test, ax_test = plt.subplots(figsize=(0.5, 0.5)) # Small test figure
+            ax_test.set_title(f"ทดสอบ ({actual_font_name})", fontname=actual_font_name)
+            plt.close(fig_test) # Close the test figure immediately
+            logging.info(f"      -> Font '{actual_font_name}' set and tested successfully.")
+            return True
+        except Exception as e_set:
+            logging.warning(f"      -> (Warning) Font '{actual_font_name}' set, but test failed: {e_set}")
+            # Attempt to revert to a known safe default if setting the Thai font fails
+            try:
+                plt.rcParams['font.family'] = 'DejaVu Sans' # A common fallback
+                logging.info("         -> Reverted to 'DejaVu Sans' due to test failure.")
+            except Exception as e_revert:
+                logging.warning(f"         -> Failed to revert font to DejaVu Sans: {e_revert}")
+            return False
+    else:
+        logging.warning(f"   (Warning) Could not find any suitable Thai fonts ({preferred_fonts}) using findfont.")
+        return False
+
+# [Patch v5.6.0] Split font installation and configuration helpers
+def install_thai_fonts_colab():  # pragma: no cover
+    """Install Thai fonts when running on Google Colab."""
+    try:
+        subprocess.run(["sudo", "apt-get", "update", "-qq"], check=False, capture_output=True, text=True, timeout=120)
+        subprocess.run(["sudo", "apt-get", "install", "-y", "-qq", "fonts-thai-tlwg"], check=False, capture_output=True, text=True, timeout=180)
+        subprocess.run(["fc-cache", "-fv"], check=False, capture_output=True, text=True, timeout=120)
+        return True
+    except Exception as e:
+        logging.error(f"      (Error) Failed to install Thai fonts: {e}")
+        return False
+
+
+def configure_matplotlib_fonts(font_name="TH Sarabun New"):  # pragma: no cover
+    """Configure Matplotlib to use a given Thai font."""
+    return set_thai_font(font_name)
+
+
+def setup_fonts(output_dir=None):  # pragma: no cover
+    """Sets up Thai fonts for Matplotlib plots."""
+    logging.info("\n(Processing) Setting up Thai font for plots...")
+    font_set_successfully = False
+    preferred_font_name = "TH Sarabun New"
+    try:
+        ipython = get_ipython()
+        in_colab = ipython is not None and 'google.colab' in str(ipython)
+        font_set_successfully = configure_matplotlib_fonts(preferred_font_name)
+        if not font_set_successfully and in_colab:
+            logging.info("\n   Preferred font not found. Attempting installation via apt-get (Colab)...")
+            if install_thai_fonts_colab():
+                fm._load_fontmanager(try_read_cache=False)
+                font_set_successfully = configure_matplotlib_fonts(preferred_font_name) or configure_matplotlib_fonts("Loma")
+        if not font_set_successfully:
+            fallback_fonts = ["Loma", "Garuda", "Norasi", "Kinnari", "Waree", "THSarabunNew"]
+            logging.info(f"\n   Trying fallbacks ({', '.join(fallback_fonts)})...")
+            for fb_font in fallback_fonts:
+                if configure_matplotlib_fonts(fb_font):
+                    font_set_successfully = True
+                    break
+        if not font_set_successfully:
+            logging.critical("\n   (CRITICAL WARNING) Could not set any preferred Thai font. Plots WILL NOT render Thai characters correctly.")
+        else:
+            logging.info("\n   (Info) Font setup process complete.")
+    except Exception as e:
+        logging.error(f"   (Error) Critical error during font setup: {e}", exc_info=True)
+# --- Data Loading Helper ---
+def safe_load_csv_auto(file_path, row_limit=None, **kwargs):
+    """โหลดไฟล์ CSV พร้อมการจัดการข้อผิดพลาดที่มีประสิทธิภาพสูง
+
+    [Patch v6.9.12] รองรับการส่งชื่อไฟล์แบบ relative โดยค้นหาในรูทโปรเจค
+    และหากไม่พบจะแจ้ง FileNotFoundError
+
+    การทำงานประกอบด้วยการตรวจจับไฟล์รูปแบบพิเศษและรวมคอลัมน์
+    ``date``/``time`` อัตโนมัติ รวมถึงการลบข้อมูลซ้ำอย่างยืดหยุ่น
+    โดยเก็บแถวสุดท้ายไว้เสมอ
+    """
+    if not os.path.exists(file_path):
+        base_dir = os.path.abspath(os.path.join(os.path.dirname(__file__), ".."))
+        alt_path = os.path.join(base_dir, file_path)
+        if os.path.exists(alt_path):
+            logger.info(f"   (Info) Using project CSV path: {alt_path}")
+            file_path = alt_path
+        else:
+            msg = f"ไม่พบไฟล์ข้อมูลที่ระบุ: {file_path}"
+            logger.critical(msg)
+            raise FileNotFoundError(msg)
+
+    logger.info(f"      (safe_load) Attempting to load: {os.path.basename(file_path)}")
+
+    # --- 1. ตรวจจับรูปแบบไฟล์อัตโนมัติ ---
+    is_malformed = False
+    try:
+        open_func = open
+        if file_path.lower().endswith('.gz'):
+            open_func = gzip.open
+        try:
+            with open_func(file_path, 'rt', encoding='utf-8', errors='ignore') as f:
+                sample_line = f.readline().strip()
+        except OSError:
+            if open_func is gzip.open:
+                with open(file_path, 'rt', encoding='utf-8', errors='ignore') as f:
+                    sample_line = f.readline().strip()
+            else:
+                raise
+            # ตรวจสอบง่ายๆ: ถ้าไม่มี comma และบรรทัดยาวพอสมควร -> สันนิษฐานว่าเป็นรูปแบบพิเศษ
+            if ',' not in sample_line and len(sample_line) > 40:
+                logger.warning(f"ตรวจพบไฟล์ CSV รูปแบบพิเศษ (ไม่มีตัวคั่น) สำหรับ '{os.path.basename(file_path)}'.")
+                is_malformed = True
+    except Exception as e:
+        logger.error(f"ไม่สามารถเปิดไฟล์เพื่อตรวจสอบรูปแบบได้: {e}")
+        raise IOError(f"Cannot read file to inspect format: {file_path}") from e
+
+    # --- 2. เลือกวิธีการอ่านตามรูปแบบไฟล์ ---
+    if is_malformed:
+        # --- โหมดแปลงข้อมูลพิเศษ ---
+        logger.info("...เริ่มต้นกระบวนการแปลงข้อมูลอัตโนมัติ (แยกคอลัมน์และแปลงวันที่)...")
+
+        # Pattern สำหรับแยกข้อมูลที่ติดกัน: (DateTimestamp)(Open)(High)(Low)(Close)(Volume)
+        pattern = re.compile(r"(\d{8}\d{2}:\d{2}:\d{2})(\d+\.\d+)(\d+\.\d+)(\d+\.\d+)(\d+\.\d+)(.+)")
+        data = []
+
+        with open(file_path, 'r', encoding='utf-8') as f:
+            for i, line in enumerate(f):
+                if row_limit and i >= row_limit:
+                    break
+                match = pattern.match(line.strip())
+                if match:
+                    groups = match.groups()
+                    try:
+                        # แปลงปี พ.ศ. -> ค.ศ.
+                        buddhist_dt_str = groups[0]
+                        gregorian_year = int(buddhist_dt_str[:4]) - 543
+                        gregorian_dt_str = f"{gregorian_year}{buddhist_dt_str[4:]}"
+                        time = pd.to_datetime(gregorian_dt_str, format='%Y%m%d%H:%M:%S')
+
+                        # เพิ่มข้อมูลลงใน list
+                        data.append([
+                            time,
+                            float(groups[1]),  # Open
+                            float(groups[2]),  # High
+                            float(groups[3]),  # Low
+                            float(groups[4]),  # Close
+                            float(groups[5])   # Volume
+                        ])
+                    except (ValueError, TypeError):
+                        continue  # ข้ามบรรทัดที่แปลงค่าไม่ได้
+
+        df = pd.DataFrame(data, columns=['time', 'Open', 'High', 'Low', 'Close', 'Volume'])
+        logger.info(f"แปลงข้อมูลจากรูปแบบพิเศษสำเร็จ! โหลดข้อมูลได้ {len(df)} แถว")
+    else:
+        # --- โหมดการอ่าน CSV ปกติ ---
+        logger.info("   (Info) ตรวจพบรูปแบบ CSV มาตรฐาน กำลังโหลดข้อมูล...")
+        try:
+            df = pd.read_csv(file_path, nrows=row_limit, **kwargs)
+        except Exception as e:
+            logger.error(f"อ่านไฟล์ CSV ล้มเหลว: {e}")
+            return None
+        if 'Unnamed: 0' in df.columns:
+            potential_dt = pd.to_datetime(df['Unnamed: 0'], errors='coerce')
+            if potential_dt.notna().all():
+                df.drop(columns=['Unnamed: 0'], inplace=True)
+                df.index = potential_dt
+
+    # --- 3. จัดการข้อมูลหลังการโหลด (ทำเหมือนกันทั้ง 2 โหมด) ---
+    if df.empty:
+        raise DataValidationError(f"ไม่สามารถโหลดข้อมูลจากไฟล์ '{file_path}' หรือไฟล์ว่างเปล่าหลังการแปลง")
+
+    # --- Standardize column names (lowercase & trim) ---
+    df.columns = [str(col).strip().lower() for col in df.columns]
+
+    # [Patch] รองรับคอลัมน์ชื่อ 'timestamp' แทน 'date/time'
+    if 'date/time' not in df.columns:
+        if 'timestamp' in df.columns:
+            df.rename(columns={'timestamp': 'date/time'}, inplace=True)
+        else:
+            logger.debug("   (Info) ไม่มีคอลัมน์ date/time หรือ timestamp")
+
+    datetime_col = None
+
+    # --- Flexible datetime column detection ---
+    if 'date' in df.columns and 'time' in df.columns:
+        logger.info("ตรวจพบ คอลัมน์ 'date' และ 'time', กำลังรวมเป็น datetime...")
+        date_col = _parse_thai_date_fast(df['date'].astype(str))
+        time_col = pd.to_timedelta(df['time'].astype(str), errors='coerce')
+        df['datetime'] = date_col + time_col
+        df.drop(columns=['date', 'time'], inplace=True)
+        datetime_col = 'datetime'
+    elif 'local_time' in df.columns:
+        logger.info("ตรวจพบ คอลัมน์ 'local_time', กำลังแปลงข้อมูลเฉพาะรูปแบบ...")
+        datetime_column_name = 'local_time'
+        datetime_format = '%d.%m.%Y %H:%M:%S'
+        series = df[datetime_column_name].astype(str)
+        year_vals = series.str.extract(r'\d{1,2}\.\d{1,2}\.(\d{4})')[0].astype(float)
+        if (year_vals > 2500).any():
+            parts = series.str.split(' ', n=1, expand=True)
+            date_part = parts[0].str.replace('.', '/')
+            time_part = parts[1]
+            df['datetime'] = _parse_thai_date_fast(date_part) + pd.to_timedelta(time_part, errors='coerce')
+        else:
+            df['datetime'] = pd.to_datetime(series, format=datetime_format, errors='coerce')
+        df.drop(columns=[datetime_column_name], inplace=True)
+        datetime_col = 'datetime'
+    elif 'datetime' in df.columns:
+        logger.info("ตรวจพบ คอลัมน์ 'datetime', กำลังแปลงข้อมูล...")
+        datetime_col = 'datetime'
+    elif 'date/time' in df.columns:
+        logger.info("ตรวจพบ คอลัมน์ 'date/time', จะใช้เป็น datetime...")
+        datetime_col = 'date/time'
+    elif 'timestamp' in df.columns:
+        logger.info("ตรวจพบ คอลัมน์ 'timestamp', กำลังแปลงข้อมูล...")
+        datetime_col = 'timestamp'
+
+    if datetime_col:
+        with warnings.catch_warnings():
+            warnings.filterwarnings(
+                "ignore",
+                message="Could not infer format",
+                category=UserWarning,
+            )
+            df[datetime_col] = pd.to_datetime(df[datetime_col], errors="coerce")
+    else:
+        logger.error(
+            f"   (Critical Error) ไม่พบคอลัมน์ Date/Time ที่รู้จัก (date/time, datetime, timestamp) ในไฟล์ {os.path.basename(file_path)}"
+        )
+        logger.error(f"      คอลัมน์ที่มีอยู่คือ: {list(df.columns)}")
+
+    # ตั้งค่า Index และตรวจสอบข้อมูลซ้ำซ้อน
+    time_col_name = datetime_col
+    if time_col_name in df.columns:
+        if not pd.api.types.is_datetime64_any_dtype(df[time_col_name]):
+            df[time_col_name] = pd.to_datetime(df[time_col_name], errors="coerce")
+
+        initial_rows = len(df)
+        df.dropna(subset=[time_col_name], inplace=True)
+        if len(df) < initial_rows:
+            logger.warning(
+                f"   (Warning) Dropped {initial_rows - len(df)} rows with invalid datetime format."
+            )
+
+        df = df.set_index(time_col_name)
+
+        if df.index.has_duplicates:
+            duplicated_indices = df.index.duplicated(keep="last")
+            num_duplicates = duplicated_indices.sum()
+            logger.warning(
+                f"ตรวจพบ Index (เวลา) ที่ซ้ำกัน {num_duplicates} รายการ ... กำลังลบข้อมูลซ้ำ"
+            )
+            df = df[~duplicated_indices]
+            logger.info(f"ลบข้อมูลที่ซ้ำซ้อนสำเร็จ! (เหลือ {len(df)} แถว)")
+    else:
+        logger.warning(
+            f"ไม่พบคอลัมน์ 'time' หรือ 'datetime' ในไฟล์ '{os.path.basename(file_path)}'"
+        )
+
+    # --- Standardize OHLCV columns for compatibility ---
+    rename_map = {
+        'open': 'Open',
+        'high': 'High',
+        'low': 'Low',
+        'close': 'Close',
+        'volume': 'Volume',
+    }
+    df.rename(columns={k: v for k, v in rename_map.items() if k in df.columns}, inplace=True)
+
+    logger.info(f"Successfully loaded and validated '{os.path.basename(file_path)}'.")
+    return df
+
+# --- Configuration Loading Helper ---
+# [Patch v5.0.2] Exclude load_app_config from coverage
+def load_app_config(config_path="config_main.json"):  # pragma: no cover
+    """Loads application configuration from a JSON file."""
+    try:
+        # Attempt to find the config file relative to the script's location first
+        # This is more robust when the script is run from different working directories.
+        script_dir = ""
+        try:
+            # __file__ is defined when running a script directly
+            script_dir = os.path.dirname(os.path.abspath(__file__))
+        except NameError:
+            # Fallback if __file__ is not defined (e.g., in some interactive environments like Jupyter without a file context)
+            # Tries current working directory
+            script_dir = os.getcwd()
+            logging.debug(f"   (Config) __file__ not defined, using CWD: {script_dir} for config lookup.")
+
+
+        potential_path = os.path.join(script_dir, config_path)
+        actual_config_path = None
+
+        if os.path.exists(potential_path):
+            actual_config_path = potential_path
+        elif os.path.exists(config_path): # Fallback to current working directory if not found with script
+            actual_config_path = config_path
+            logging.debug(f"   (Config) Config not found at '{potential_path}', trying '{config_path}' in CWD.")
+
+        if actual_config_path is None: # If still not found
+            raise FileNotFoundError(f"Configuration file '{config_path}' not found in script directory ('{script_dir}') or CWD.")
+
+
+        with open(actual_config_path, 'r', encoding='utf-8') as f:
+            config_data = json.load(f)
+        logging.info(f"   (Config) Successfully loaded configuration from: {actual_config_path}")
+        return config_data
+    except FileNotFoundError:
+        logging.error(f"   (Config Error) Configuration file '{config_path}' not found. Using default script values.")
+        return {}
+    except json.JSONDecodeError:
+        logging.error(f"   (Config Error) Error decoding JSON from configuration file: {config_path}. Using default script values.")
+        return {}
+    except Exception as e:
+        logging.error(f"   (Config Error) Failed to load configuration from '{config_path}': {e}", exc_info=True)
+        return {}
+
+# --- Datetime Setting Helper (Corrected for FutureWarning) ---
+# <<< [Patch] MODIFIED v4.8.8 (Patch 26.11): Applied model_diagnostics_unit recommendation with refined dtype handling. >>>
+def safe_set_datetime(df, idx, col, val, naive_tz=None):
+    """
+    Safely assigns datetime value to DataFrame, ensuring column dtype is datetime64[ns].
+    [PATCH 26.11] Applied: Ensures column dtype is datetime64[ns] before assignment
+    by initializing or converting the entire column if necessary.
+
+    Parameters
+    ----------
+    df : pd.DataFrame
+        Target DataFrame
+    idx : index label
+        Row index for assignment
+    col : str
+        Column name
+    val : any
+        Value to convert to datetime
+    naive_tz : str, optional
+        Assume this timezone when ``val`` has no timezone info. If None, uses
+        ``DEFAULT_NAIVE_TZ`` from config or 'UTC'.
+    """
+    try:
+        # Convert the input value to a pandas Timestamp or NaT
+        dt_value = pd.to_datetime(val, errors='coerce')
+        if isinstance(dt_value, pd.Timestamp):
+            if dt_value.tz is None:
+                tz_use = naive_tz or safe_get_global("DEFAULT_NAIVE_TZ", "UTC")
+                try:
+                    dt_value = dt_value.tz_localize(tz_use)
+                except Exception:
+                    logging.warning(
+                        f"   safe_set_datetime: Failed to localize with '{tz_use}', assuming UTC"
+                    )
+                    dt_value = dt_value.tz_localize("UTC")
+            dt_value = dt_value.tz_convert("UTC").tz_localize(None)
+
+        # Ensure the column exists and has the correct dtype BEFORE assignment
+        if col not in df.columns:
+            logging.debug(f"   [Patch 26.11] safe_set_datetime: Column '{col}' not found. Creating with dtype 'datetime64[ns]'.")
+            # Initialize the entire column with NaT and correct dtype
+            # This helps prevent the FutureWarning when assigning the first Timestamp/NaT
+            df[col] = pd.Series(dtype='datetime64[ns]', index=df.index)
+        elif df[col].dtype != 'datetime64[ns]':
+            logging.debug(f"   [Patch 26.11] safe_set_datetime: Column '{col}' has dtype '{df[col].dtype}'. Forcing conversion to 'datetime64[ns]'.")
+            try:
+                current_col_values = pd.to_datetime(df[col], errors='coerce')
+                if hasattr(df[col].dtype, 'tz') and df[col].dtype.tz is not None:
+                    current_col_values = current_col_values.dt.tz_convert("UTC").dt.tz_localize(None)
+                df[col] = current_col_values.astype('datetime64[ns]')
+            except Exception as e_conv_col:
+                logging.warning(f"   [Patch 26.11] safe_set_datetime: Force conversion of column '{col}' to datetime64[ns] failed ({e_conv_col}). Re-creating column with NaT.")
+                df[col] = pd.Series(dtype='datetime64[ns]', index=df.index)
+
+        # Now assign the value (which is already a Timestamp or NaT)
+        if idx in df.index:
+            # dt_value is already pd.Timestamp or pd.NaT
+            # df[col] should now have dtype datetime64[ns]
+            df.loc[idx, col] = dt_value
+            logging.debug(f"   [Patch 26.11] safe_set_datetime: Assigned '{dt_value}' (type: {type(dt_value)}) to '{col}' at index {idx}. Column dtype after assign: {df[col].dtype}")
+        else:
+            logging.warning(f"   safe_set_datetime: Index '{idx}' not found in DataFrame. Cannot set value for column '{col}'.")
+
+    except Exception as e:
+        logging.error(f"   (Error) safe_set_datetime: Failed to assign '{val}' (type: {type(val)}) to '{col}' at {idx}: {e}", exc_info=True)
+        # Fallback to NaT if any error occurs during assignment
+        try:
+            if idx in df.index:
+                if col not in df.columns or df[col].dtype != 'datetime64[ns]':
+                    # Ensure column exists with a datetime-compatible dtype if creating/fixing it during fallback
+                    df[col] = pd.Series(dtype='datetime64[ns]', index=df.index)  # pragma: no cover
+                df.loc[idx, col] = pd.NaT
+            else:
+                logging.warning(
+                    f"   safe_set_datetime: Index '{idx}' not found during fallback NaT assignment for column '{col}'."
+                )  # pragma: no cover
+        except Exception as e_fallback:
+            logging.error(f"   (Error) safe_set_datetime: Failed to assign NaT as fallback for '{col}' at index {idx}: {e_fallback}")
+# <<< End of [Patch] MODIFIED v4.8.8 (Patch 26.11) >>>
+
+logging.info("Part 3: Helper Functions Loaded (v4.8.8 Patch 26.11 Applied).")
+# ==============================================================================
+# === END OF PART 3/12 ===
+# ==============================================================================
+# === START OF PART 4/12 ===
+
+# ==============================================================================
+# === PART 4: Data Loading & Initial Preparation (v4.8.3) ===
+# ==============================================================================
+# <<< MODIFIED v4.7.9: Implemented logging, added docstrings/comments, refined error handling, added dtype specification >>>
+# <<< MODIFIED v4.8.1: Enhanced prepare_datetime for empty df, SystemExit, NaT handling; added ValueError to parse_datetime_safely (via Part 3) >>>
+# <<< MODIFIED v4.8.2: Enhanced prepare_datetime for empty df after NaT drop, and ensured datetime_original conversion before set_index >>>
+# <<< MODIFIED v4.8.3: Removed redundant 'from datetime import datetime', ensured usage of 'datetime.datetime.now()'. Re-indented. >>>
+import logging
+import os
+import sys
+import pandas as pd
+import numpy as np
+import warnings
+import traceback
+# from datetime import datetime # <<< REMOVED: Should use global 'datetime' module imported earlier
+import gc
+from src.utils.gc_utils import maybe_collect
+# Ensure 'datetime' module is available from global imports (e.g., Part 3 or top of file)
+# import datetime # This would be redundant if already imported globally
+
+# Ensure global configurations are accessible if run independently
+try:
+    from src.config import MAX_NAT_RATIO_THRESHOLD as CONFIG_MAX_NAT_RATIO_THRESHOLD
+except Exception:  # pragma: no cover - optional config module
+    logging.info("MAX_NAT_RATIO_THRESHOLD not defined globally; using default 0.05")
+    CONFIG_MAX_NAT_RATIO_THRESHOLD = 0.05
+MAX_NAT_RATIO_THRESHOLD = globals().get("MAX_NAT_RATIO_THRESHOLD", CONFIG_MAX_NAT_RATIO_THRESHOLD)
+
+# --- Data Loading Function ---
+# [Patch v5.0.2] Exclude heavy load_data from coverage
+# [Patch v6.7.13] Add max_rows parameter for limited row loading
+def load_data(file_path, timeframe_str="", price_jump_threshold=0.10, nan_threshold=0.05, dtypes=None, max_rows=None):  # pragma: no cover
+    """
+    Loads data from a CSV file, performs basic validation and data quality checks.
+
+    Args:
+        file_path (str): Path to the CSV file.
+        timeframe_str (str): Identifier for the timeframe (e.g., "M15", "M1") for logging.
+        price_jump_threshold (float): Threshold for price percentage change between bars
+                                      to be considered anomalous. Defaults to 0.10 (10%).
+        nan_threshold (float): Maximum acceptable proportion of NaN values in price columns.
+                               Defaults to 0.05 (5%).
+        dtypes (dict, optional): Dictionary specifying data types for columns during loading.
+                                 Defaults to ``DEFAULT_DTYPE_MAP`` from config if not provided.
+        max_rows (int, optional): Limit the number of rows to load for debugging. Defaults to None (load all rows).
+
+    Returns:
+        pd.DataFrame: The loaded and initially validated DataFrame.
+
+    Raises:
+        SystemExit: If critical errors occur (e.g., file not found, essential columns missing).
+    """
+    logging.info(f"(Loading) กำลังโหลดข้อมูล {timeframe_str} จาก: {file_path}")
+
+    if dtypes is None:
+        dtypes = safe_get_global("DEFAULT_DTYPE_MAP", None)
+        if dtypes is None:
+            try:
+                from src.config import DEFAULT_DTYPE_MAP as CONFIG_DEFAULT_DTYPE_MAP
+                dtypes = CONFIG_DEFAULT_DTYPE_MAP
+            except Exception:
+                dtypes = None
+
+    if not os.path.exists(file_path):
+        logging.critical(f"(Error) ไม่พบไฟล์: {file_path}")
+        # [Patch] Provide dummy data when file is missing for offline execution
+        dummy_dates = pd.date_range("2020-01-01", periods=10, freq="1min")
+        df_pd = pd.DataFrame({
+            "Date": dummy_dates.date,
+            "Timestamp": dummy_dates,
+            "Open": 1.0,
+            "High": 1.0,
+            "Low": 1.0,
+            "Close": 1.0,
+        })
+        logging.warning("(Patch) Using dummy DataFrame due to missing file.")
+        return df_pd
+
+    try:
+        try:
+            read_csv_kwargs = {"low_memory": False, "dtype": dtypes}
+            if max_rows is not None:
+                read_csv_kwargs["nrows"] = max_rows
+            df_pd = pd.read_csv(file_path, **read_csv_kwargs)
+            logging.info(
+                f"   ไฟล์ดิบ {timeframe_str}: {df_pd.shape[0]} แถว (max_rows={max_rows})"
+            )
+
+            if "Date" not in df_pd.columns and "Time" in df_pd.columns:
+                logging.info(
+                    "   [Pre-Validation] Detected 'Time' column without 'Date'/'Timestamp'."
+                )
+                dt_series = pd.to_datetime(df_pd["Time"], errors="coerce")
+                df_pd["Date"] = dt_series.dt.strftime("%Y%m%d")
+                df_pd["Timestamp"] = dt_series.dt.strftime("%H:%M:%S")
+                logging.info("      Reconstructed 'Date' and 'Timestamp' columns from 'Time'.")
+        except pd.errors.ParserError as e_parse:
+            logging.critical(f"(Error) ไม่สามารถ Parse ไฟล์ CSV '{file_path}': {e_parse}")
+            sys.exit(f"ออก: ปัญหาการ Parse ไฟล์ CSV {timeframe_str}")
+        except Exception as e_read:
+            logging.critical(f"(Error) ไม่สามารถอ่านไฟล์ CSV '{file_path}': {e_read}", exc_info=True)
+            sys.exit(f"ออก: ปัญหาการอ่านไฟล์ CSV {timeframe_str}")
+
+        required_cols_base = ["Date", "Timestamp", "Open", "High", "Low", "Close"]
+        required_cols_check = list(dtypes.keys()) if dtypes else required_cols_base
+        required_cols_check = sorted(list(set(required_cols_check + required_cols_base)))
+        missing_req = [col for col in required_cols_check if col not in df_pd.columns]
+        if missing_req:
+            logging.critical(f"(Error) ขาดคอลัมน์: {missing_req} ใน {file_path}")
+            sys.exit(f"ออก: ขาดคอลัมน์ที่จำเป็นในข้อมูล {timeframe_str}")
+
+        price_cols = ["Open", "High", "Low", "Close"]
+        logging.debug(f"   Converting price columns {price_cols} to numeric (if not already specified in dtypes)...")
+        for col in price_cols:
+            if dtypes is None or col not in dtypes or not pd.api.types.is_numeric_dtype(df_pd[col].dtype):
+                df_pd[col] = pd.to_numeric(df_pd[col], errors='coerce')
+
+        logging.debug("   [Data Quality] Checking for invalid prices (<= 0)...")
+        for col in price_cols:
+            invalid_prices = df_pd[pd.notna(df_pd[col]) & (df_pd[col] <= 0)]
+            if not invalid_prices.empty:
+                logging.warning(f"   (Warning) พบราคาที่ผิดปกติ (<= 0) ในคอลัมน์ '{col}' จำนวน {len(invalid_prices)} แถว. แถวตัวอย่าง:\n{invalid_prices.head()}")
+
+        logging.debug("   [Data Quality] Checking High >= Low consistency...")
+        invalid_hl = df_pd[pd.notna(df_pd['High']) & pd.notna(df_pd['Low']) & (df_pd['High'] < df_pd['Low'])]
+        if not invalid_hl.empty:
+            logging.warning(f"   (Warning) พบราคา High < Low จำนวน {len(invalid_hl)} แถว. แถวตัวอย่าง:\n{invalid_hl.head()}")
+
+        logging.info("   [Data Quality] ตรวจสอบ % NaN ในคอลัมน์ราคา...")
+        nan_report = df_pd[price_cols].isnull().mean()
+        logging.info(f"      NaN Percentage:\n{nan_report.round(4)}")
+        high_nan_cols = nan_report[nan_report > nan_threshold].index.tolist()
+        if high_nan_cols:
+            logging.warning(f"   (Warning) คอลัมน์ {high_nan_cols} มี NaN เกินเกณฑ์ ({nan_threshold:.1%}).")
+
+        initial_rows = df_pd.shape[0]
+        df_pd.dropna(subset=price_cols, inplace=True)
+        rows_dropped_nan = initial_rows - df_pd.shape[0]
+        if rows_dropped_nan > 0:
+            logging.info(f"   ลบ {rows_dropped_nan} แถวที่มีราคาเป็น NaN.")
+        logging.info(f"Rows after drop price NaN: {df_pd.shape[0]}")
+
+        logging.info("   [Data Quality] ตรวจสอบ Duplicates (Date & Timestamp)...")
+        duplicate_cols = ["Date", "Timestamp"]
+        if all(col in df_pd.columns for col in duplicate_cols):
+            df_pd = deduplicate_and_sort(df_pd, subset_cols=duplicate_cols)
+            logging.info(f"      ขนาดข้อมูลหลังจัดการ Duplicates: {df_pd.shape[0]} แถว.")
+            logging.info(f"Rows after dedupe: {df_pd.shape[0]}")
+        else:
+            logging.warning(f"   (Warning) ขาดคอลัมน์ {duplicate_cols} สำหรับตรวจสอบ Duplicates.")
+
+        logging.info(f"   [Data Quality] ตรวจสอบ Price Jumps (Threshold > {price_jump_threshold:.1%})...")
+        if 'Close' in df_pd.columns and len(df_pd) > 1:
+            df_pd['Close'] = pd.to_numeric(df_pd['Close'], errors='coerce')
+            close_numeric = df_pd['Close'].dropna()
+            if len(close_numeric) > 1:
+                price_pct_change = close_numeric.pct_change().abs()
+                large_jumps = price_pct_change[price_pct_change > price_jump_threshold]
+                if not large_jumps.empty:
+                    logging.warning(f"   (Warning) พบ {len(large_jumps)} แท่งที่มีการเปลี่ยนแปลงราคา Close เกิน {price_jump_threshold:.1%}:")
+                    example_jumps = large_jumps.head()
+                    logging.warning(f"      ตัวอย่าง Index และ % Change:\n{example_jumps.round(4).to_string()}")
+                else:
+                    logging.debug("      ไม่พบ Price Jumps ที่ผิดปกติ.")
+                del close_numeric, price_pct_change, large_jumps
+                maybe_collect()
+            else:
+                logging.debug("      ข้ามการตรวจสอบ Price Jumps (ข้อมูล Close ไม่พอหลัง dropna).")
+        else:
+            logging.debug("      ข้ามการตรวจสอบ Price Jumps (ไม่มีข้อมูล Close หรือมีน้อยกว่า 2 แถว).")
+
+        if df_pd.empty:
+            logging.warning(f"   (Warning) DataFrame ว่างเปล่าหลังจากลบราคา NaN และ Duplicates ({timeframe_str}).")
+
+        logging.info("NaN count after load_data:\n%s", df_pd.isna().sum().to_string())
+        logging.info(f"(Success) โหลดและตรวจสอบข้อมูล {timeframe_str} สำเร็จ: {df_pd.shape[0]} แถว")
+        return df_pd
+
+    except SystemExit as se:
+        raise se
+    except Exception as e:
+        logging.critical(f"(Error) ไม่สามารถโหลดข้อมูล {timeframe_str}: {e}\n{traceback.format_exc()}", exc_info=True)
+        sys.exit(f"ออก: ข้อผิดพลาดร้ายแรงในการโหลดข้อมูล {timeframe_str}")
+
+
+# [Patch v5.5.15] Optional caching layer for large CSV data
+def load_data_cached(file_path, timeframe_str="", cache_format=None, **kwargs):
+    """Load CSV using :func:`load_data` with optional caching.
+
+    Parameters
+    ----------
+    file_path : str
+        Path to the CSV data.
+    timeframe_str : str, optional
+        Timeframe identifier for logging.
+    cache_format : str, optional
+        If provided, cache the loaded DataFrame in this format
+        (``'parquet'``, ``'feather'`` or ``'hdf5'``). Subsequent calls
+        will load from the cached file if available.
+    kwargs : dict
+        Additional arguments forwarded to :func:`load_data`.
+
+    Returns
+    -------
+    pandas.DataFrame
+        Loaded DataFrame, either from CSV or cached file.
+    """
+
+    ext_map = {
+        "parquet": ".parquet",
+        "feather": ".feather",
+        "hdf5": ".h5",
+    }
+
+    if cache_format:
+        ext = ext_map.get(cache_format.lower())
+        if ext:
+            cache_path = os.path.splitext(file_path)[0] + ext
+            if os.path.exists(cache_path):
+                logging.info(f"(Cache) โหลด {timeframe_str} จาก {cache_path}")
+                try:
+                    if cache_format.lower() == "parquet":
+                        return pd.read_parquet(cache_path)
+                    if cache_format.lower() == "feather":
+                        return pd.read_feather(cache_path)
+                    return pd.read_hdf(cache_path, key="data")
+                except Exception as e_load:
+                    logging.warning(
+                        f"(Cache) Failed to load {cache_format} file {cache_path}: {e_load}"
+                    )
+
+    df_loaded = load_data(file_path, timeframe_str, **kwargs)
+
+    if cache_format:
+        ext = ext_map.get(cache_format.lower())
+        if ext:
+            cache_path = os.path.splitext(file_path)[0] + ext
+            try:
+                if cache_format.lower() == "parquet":
+                    df_loaded.to_parquet(cache_path)
+                elif cache_format.lower() == "feather":
+                    df_loaded.reset_index().to_feather(cache_path)
+                else:
+                    df_loaded.to_hdf(cache_path, key="data", mode="w")
+                logging.info(f"(Cache) Saved {timeframe_str} to {cache_path}")
+            except Exception as e_save:
+                logging.warning(
+                    f"(Cache) Failed to save {cache_format} file {cache_path}: {e_save}"
+                )
+
+    return df_loaded
+
+# --- Datetime Helper Functions ---
+# [Patch v5.0.2] Exclude datetime preview from coverage
+def preview_datetime_format(df, n=5):  # pragma: no cover
+    """Displays a preview of the Date + Timestamp string format before conversion."""
+    if df is None or df.empty or "Date" not in df.columns or "Timestamp" not in df.columns:
+        logging.warning("   [Preview] Cannot preview: DataFrame is empty or missing Date/Timestamp columns.")
+        return
+    logging.info(f"   [Preview] First {n} Date + Timestamp format examples:")
+    try:
+        preview_df = df.head(n).copy()
+        preview_df["Date"] = preview_df["Date"].astype(str).str.strip()
+        preview_df["Timestamp"] = (
+            preview_df["Timestamp"]
+            .astype(str)
+            .str.replace(r"\.0$", "", regex=True)
+            .str.strip()
+        )
+        preview = preview_df.apply(lambda row: f"{row['Date']} {row['Timestamp']}", axis=1)
+        logging.info("\n" + preview.to_string(index=False))
+        del preview_df, preview
+        maybe_collect()
+    except Exception as e:
+        logging.error(f"   [Preview] Error during preview generation: {e}", exc_info=True)
+
+# [Patch v5.0.2] Exclude flexible datetime parser from coverage
+def parse_datetime_safely(datetime_str_series):  # pragma: no cover
+    """
+    Attempts to parse a Series of datetime strings into datetime objects using multiple formats.
+
+    Args:
+        datetime_str_series (pd.Series): Series containing datetime strings.
+
+    Returns:
+        pd.Series: Series with parsed datetime objects (dtype datetime64[ns]),
+                   or NaT where parsing failed.
+    """
+    if not isinstance(datetime_str_series, pd.Series):
+        raise TypeError("Input must be a pandas Series.")
+    if datetime_str_series.empty:
+        logging.debug("      [Parser] Input series is empty, returning empty series.")
+        return datetime_str_series
+
+    logging.info("      [Parser] Attempting to parse date/time strings...")
+    common_formats = [
+        "%Y%m%d %H:%M:%S", "%Y%m%d%H:%M:%S", "%Y-%m-%d %H:%M:%S",
+        "%Y/%m/%d %H:%M:%S", "%Y.%m.%d %H:%M:%S", "%d/%m/%Y %H:%M:%S",
+        "%m/%d/%Y %H:%M:%S",
+    ]
+    parsed_results = pd.Series(pd.NaT, index=datetime_str_series.index, dtype="datetime64[ns]")
+    remaining_indices = datetime_str_series.index.copy()
+    series_to_parse = datetime_str_series.copy()
+
+    for fmt in common_formats:
+        if remaining_indices.empty:
+            logging.debug("      [Parser] All strings parsed.")
+            break
+        logging.debug(f"      [Parser] Trying format: '{fmt}' for {len(remaining_indices)} values...")
+        try:
+            try_parse = pd.to_datetime(
+                series_to_parse.loc[remaining_indices], format=fmt, errors='coerce'
+            )
+            successful_mask_this_attempt = try_parse.notna()
+            successful_indices_this_attempt = remaining_indices[successful_mask_this_attempt]
+            if not successful_indices_this_attempt.empty:
+                parsed_results.loc[successful_indices_this_attempt] = try_parse[successful_mask_this_attempt]
+                remaining_indices = remaining_indices.difference(successful_indices_this_attempt)
+                logging.info(
+                    f"      [Parser] (Success) Format '{fmt}' matched: {len(successful_indices_this_attempt)}. Remaining: {len(remaining_indices)}"
+                )
+            del try_parse, successful_mask_this_attempt, successful_indices_this_attempt
+            maybe_collect()
+        except ValueError as ve:
+            if not remaining_indices.empty:
+                first_failed_idx = remaining_indices[0]
+                first_failed_str = series_to_parse.get(first_failed_idx, 'N/A')
+                logging.warning(f"      [Parser] Invalid format '{fmt}' for string like '{first_failed_str}' (ValueError: {ve}). Trying next format.")
+            else:
+                logging.warning(f"      [Parser] ValueError with format '{fmt}' but no remaining indices to sample from (ValueError: {ve}).")
+            pass
+        except Exception as e_fmt:
+            logging.warning(f"         -> General error while trying format '{fmt}': {e_fmt}", exc_info=True)
+            pass
+
+    if not remaining_indices.empty:
+        logging.info(f"      [Parser] Trying general parser for {len(remaining_indices)} remaining values...")
+        try:
+            with warnings.catch_warnings():
+                warnings.filterwarnings("ignore", message="Could not infer format", category=UserWarning)
+                try_general = pd.to_datetime(series_to_parse.loc[remaining_indices], errors='coerce')
+            successful_mask_general = try_general.notna()
+            successful_indices_general = remaining_indices[successful_mask_general]
+            if not successful_indices_general.empty:
+                parsed_results.loc[successful_indices_general] = try_general[successful_mask_general]
+                remaining_indices = remaining_indices.difference(successful_indices_general)
+                logging.info(f"         -> (Success) General parser matched: {len(successful_indices_general)}. Remaining: {len(remaining_indices)}")
+            del try_general, successful_mask_general, successful_indices_general
+            maybe_collect()
+        except Exception as e_gen:
+            logging.warning(f"         -> General parser error: {e_gen}", exc_info=True)
+
+    final_nat_count = parsed_results.isna().sum()
+    if final_nat_count > 0:
+        logging.warning(f"      [Parser] Could not parse {final_nat_count} date/time strings.")
+        failed_strings_log = series_to_parse[parsed_results.isna()].head(5)
+        logging.warning(f"         Example failed strings:\n{failed_strings_log.to_string()}")
+    logging.info("      [Parser] (Finished) Date/time parsing complete.")
+    del series_to_parse, remaining_indices
+    maybe_collect()
+    return parsed_results
+
+
+def prepare_datetime(df, timeframe):  # pragma: no cover
+    """Set a DatetimeIndex from Thai or standard date columns."""
+    logging.info(
+        f"   (Prepare Datetime) กำลังเตรียมข้อมูล datetime สำหรับ Timeframe: {timeframe}"
+    )
+    df_copy = df.copy()
+    if "Date" in df_copy.columns and "Timestamp" in df_copy.columns:
+        logging.info("   -> ตรวจพบคอลัมน์ 'Date' และ 'Timestamp'")
+        try:
+            date_str = df_copy["Date"].astype(str) + " " + df_copy["Timestamp"].astype(str)
+            gregorian_dates = []
+            for d_str in date_str:
+                year = int(d_str[:4])
+                if year > 2500:
+                    gregorian_year = year - 543
+                    gregorian_dates.append(str(gregorian_year) + d_str[4:])
+                else:
+                    gregorian_dates.append(d_str)
+            datetime_series = pd.to_datetime(gregorian_dates, format="%Y%m%d %H:%M:%S")
+            df_copy["datetime"] = datetime_series
+            logging.info(
+                "   -> (Success) แปลงข้อมูล Date และ Timestamp เป็น datetime สำเร็จ (รองรับปี พ.ศ.)"
+            )
+        except Exception as e:
+            logging.error(
+                f"   -> (Error) ไม่สามารถแปลง 'Date' และ 'Timestamp' เป็น datetime: {e}",
+                exc_info=True,
+            )
+            try:
+                df_copy["datetime"] = pd.to_datetime(
+                    df_copy["Date"] + " " + df_copy["Timestamp"], errors="coerce"
+                )
+                logging.warning("   -> (Fallback) ลองแปลงด้วยวิธีการมาตรฐานอีกครั้ง")
+            except Exception as e2:
+                logging.critical(
+                    f"   -> (Fatal) การแปลง datetime ล้มเหลวทั้งหมด: {e2}",
+                    exc_info=True,
+                )
+                raise ValueError("ไม่สามารถแปลงคอลัมน์ Date และ Timestamp ได้") from e2
+    elif "datetime" in df_copy.columns:
+        df_copy["datetime"] = pd.to_datetime(df_copy["datetime"], errors="coerce")
+    elif "time" in df_copy.columns:
+        df_copy["datetime"] = pd.to_datetime(df_copy["time"], errors="coerce")
+    else:
+        raise ValueError(
+            "ไม่พบข้อมูลวันที่ในไฟล์ CSV (ต้องการคอลัมน์ 'Date'/'Timestamp' หรือ 'datetime' หรือ 'time')"
+        )
+    df_copy.set_index("datetime", inplace=True)
+    df_copy = df_copy[~df_copy.index.duplicated(keep="first")]
+    df_copy.sort_index(inplace=True)
+    logging.info(
+        f"   (Success) ตั้งค่า Datetime Index และจัดเรียงข้อมูลสำหรับ {timeframe} สำเร็จ"
+    )
+    return df_copy
+# FILLER
+# === END OF PART 4/12 ===
+# filler
+# filler
+# filler
+# filler
+# filler
+# filler
+# filler
+# filler
+# filler
+# filler
+# filler
+# filler
+# filler
+# filler
+# filler
+# filler
+# filler
+# filler
+# filler
+# filler
+# filler
+# filler
+# filler
+# filler
+# filler
+# filler
+# filler
+# filler
+# filler
+# filler
+# filler
+# filler
+# filler
+# filler
+# filler
+# filler
+# filler
+# filler
+# filler
+# filler
+# filler
+# filler
+# filler
+# filler
+# filler
+# filler
+# filler
+# filler
+# filler
+# filler
+# filler
+# filler
+# filler
+# filler
+# filler
+# filler
+# filler
+# filler
+# filler
+# filler
+# filler
+# filler
+# filler
+# filler
+logging.info("Part 4: Data Loading & Initial Preparation Functions Loaded.")
+
+# ---------------------------------------------------------------------------
+# Stubs for Function Registry Tests
+# These lightweight functions are only for unit test discovery and do not
+# affect the main logic. They are placed at the end of the file to avoid
+# interfering with earlier patches.
+
+def inspect_file_exists(path):
+    """Stubbed helper to check file existence."""
+    return os.path.exists(path)
+
+
+def read_csv_with_date_parse(path):
+    """Stubbed CSV reader with simple date parsing."""
+    if not os.path.exists(path):
+        return pd.DataFrame()
+    return pd.read_csv(path, parse_dates=True)
+
+
+def check_nan_percent(df, threshold=0.1):
+    """Stubbed NaN percentage checker."""
+    if df is None or df.empty:
+        return 0.0
+    return df.isna().mean().max()
+
+
+def check_duplicates(df, subset=None):
+    """Stubbed duplicate row checker."""
+    if df is None:
+        return 0
+    return df.duplicated(subset=subset).sum()
+
+
+def check_price_jumps(df, threshold=0.1):
+    """Stubbed price jump detector."""
+    if df is None or 'Close' not in df.columns:
+        return 0
+    jumps = df['Close'].pct_change().abs() > threshold
+    return jumps.sum()
+
+
+def deduplicate_and_sort(df: pd.DataFrame, subset_cols=None) -> pd.DataFrame:
+    """Remove duplicate rows and sort by ``subset_cols``.
+
+    Parameters
+    ----------
+    df : pd.DataFrame
+        Input DataFrame.
+    subset_cols : list[str] or tuple[str], optional
+        Columns to identify duplicates. If ``None`` or missing, the DataFrame
+        is only sorted by its index.
+
+    Returns
+    -------
+    pd.DataFrame
+        Cleaned DataFrame with duplicates removed (keeping the last occurrence)
+        and sorted.
+    """
+    if df is None or df.empty:
+        return df
+
+    if subset_cols is None or not all(col in df.columns for col in subset_cols):
+        return df.sort_index()
+
+    dup_count = df.duplicated(subset=subset_cols).sum()
+    if dup_count > 0:
+        logging.warning(
+            f"   (Warning) พบ {dup_count} duplicates based on {subset_cols}. "
+            "Keeping last occurrence."
+        )
+    df_sorted = df.sort_values(list(subset_cols))
+    df_dedup = df_sorted.groupby(list(subset_cols), as_index=False).last()
+    return df_dedup.reset_index(drop=True)
+
+
+def convert_thai_years(df, column):
+    """Stubbed Thai year converter."""
+    if column in df.columns:
+        df[column] = pd.to_datetime(df[column], errors='coerce')
+    return df
+
+# [Patch v5.7.3] Convert Thai Buddhist year datetime string to pandas Timestamp
+def convert_thai_datetime(series, tz="UTC", errors="raise"):
+    """Convert Thai date strings to timezone-aware ``datetime``.
+
+    Years greater than 2500 are assumed to be Buddhist Era and are
+    converted to Gregorian by subtracting 543. Invalid values raise
+    ``ValueError`` when ``errors='raise'`` otherwise return ``NaT``.
+    """
+    is_series = isinstance(series, pd.Series)
+    if not is_series and not isinstance(series, str):
+        raise TypeError("series must be a pandas Series or str")
+
+    def _parse(value):
+        try:
+            dt = datetime.datetime.fromisoformat(str(value))
+        except Exception:
+            if errors == "raise":
+                raise ValueError(f"Cannot parse datetime: {value}")
+            return pd.NaT
+        if dt.year > 2500:
+            dt = dt.replace(year=dt.year - 543)
+        ts = pd.Timestamp(dt)
+        return ts.tz_localize(tz) if ts.tzinfo is None else ts.tz_convert(tz)
+
+    if is_series:
+        return series.apply(_parse)
+    return _parse(series)
+
+
+def prepare_datetime_index(df):
+    """Set a DatetimeIndex using a 'Timestamp' column."""
+    if 'Timestamp' not in df.columns and 'Date' in df.columns:
+        df = df.rename(columns={'Date': 'Timestamp'})
+    if 'Timestamp' in df.columns:
+        df.index = pd.to_datetime(df['Timestamp'], errors='coerce')
+    return df
+
+
+# --- M1 Data Path Validator ---
+# [Patch v5.4.4] Ensure correct file name and existence
+def validate_m1_data_path(file_path):
+    """Validate that the M1 data path points to an expected file."""
+    allowed = {
+        "XAUUSD_M1.csv",
+        "final_data_m1_v32_walkforward.csv.gz",
+        "final_data_m1_v32_walkforward_prep_data_NORMAL.csv.gz",
+    }
+    if not isinstance(file_path, str) or not file_path:
+        logging.error("(Error) Invalid file path for M1 data.")
+        return False
+    fname = os.path.basename(file_path)
+    if fname not in allowed:
+        logging.error(f"(Error) Unexpected M1 data file '{fname}'. Expected one of {allowed}.")
+        return False
+    if not os.path.exists(file_path):
+        msg = (
+            f"[Patch v5.8.15] Missing raw CSV: {file_path}. "
+            "กรุณาวางไฟล์ CSV ในไดเรกทอรีที่กำหนด"
+        )
+        logging.error(msg)
+        raise RuntimeError(msg)
+    return True
+
+# --- M15 Data Path Validator ---
+# [Patch v6.8.2] Ensure correct file name and existence
+def validate_m15_data_path(file_path):
+    """Validate that the M15 data path points to an expected file."""
+    allowed = {"XAUUSD_M15.csv"}
+    if not isinstance(file_path, str) or not file_path:
+        logging.error("(Error) Invalid file path for M15 data.")
+        return False
+    fname = os.path.basename(file_path)
+    if fname not in allowed:
+        logging.error(
+            f"(Error) Unexpected M15 data file '{fname}'. Expected one of {allowed}."
+        )
+        return False
+    if not os.path.exists(file_path):
+        msg = (
+            f"[Patch v6.8.2] Missing raw CSV: {file_path}. "
+            "กรุณาวางไฟล์ CSV ในไดเรกทอรีที่กำหนด"
+        )
+        logging.error(msg)
+        raise RuntimeError(msg)
+    return True
+
+def load_raw_data_m1(path):
+    """Load raw M1 data after validating the file path.
+
+    After loading, ``engineer_m1_features`` from :mod:`features` is typically
+    called to compute indicators.
+    """
+    if not validate_m1_data_path(path):
+        return None
+    return safe_load_csv_auto(path)
+
+def load_raw_data_m15(path):
+    """Load raw M15 data after validating the file path."""
+    if not validate_m15_data_path(path):
+        return None
+    return safe_load_csv_auto(path)
+
+def write_test_file(path):
+    """Stubbed helper to write a simple file."""
+    with open(path, "w", encoding="utf-8") as f:
+        f.write("test")
+    return path
+
+def clean_test_file(test_file_path: str) -> None:
+    """Remove a test file if it's inside ``cfg.DATA_DIR``."""
+    # [Patch] Guard against accidental deletion outside DATA_DIR
+    import logging
+    from src import config as cfg
+    logger = logging.getLogger(__name__)
+
+    abs_path = os.path.realpath(test_file_path)
+    env_dir = os.getenv("DATA_DIR")
+    data_dir = os.path.realpath(env_dir) if env_dir else os.path.realpath(str(cfg.DATA_DIR))
+    if abs_path.startswith(data_dir):
+        try:
+            os.remove(test_file_path)
+        except FileNotFoundError:
+            pass
+
+    else:
+# noinspection PyUnresolvedReferences
+        logger.warning(
+            f"Ignoring removal of {test_file_path}: outside DATA_DIR"
+        )
+
+# [Patch v6.7.10] Auto convert raw gold CSV files to Thai datetime format
+def auto_convert_gold_csv(data_dir="data", output_path=None):
+    """แปลงไฟล์ XAUUSD_M*.csv ทั้งหมดให้เป็นรูปแบบ _thai.csv
+
+    Parameters
+    ----------
+    data_dir : str
+        โฟลเดอร์ที่เก็บไฟล์ CSV ต้นฉบับ
+    output_path : str, optional
+        Path ปลายทางที่ pipeline ต้องใช้ หากระบุและพบเพียงไฟล์เดียว
+        จะบันทึกผลไปยัง path นี้โดยตรง
+        หากมีหลายไฟล์จะบันทึกไปยังโฟลเดอร์ของ ``output_path``
+    """
+    pattern = os.path.join(data_dir, "XAUUSD_M*.csv")
+    files = glob.glob(pattern)
+
+    # --- START: FIX for Directory Path Error ---
+    # [Patch v6.9.11] Fallback to current dir when both data_dir and
+    # output_path lack directory information
+    target_dir = data_dir or "."
+    if output_path:
+        # If output_path is already a directory, use it
+        if os.path.isdir(output_path):
+            target_dir = output_path
+        else:
+            # Otherwise, derive the directory from the provided file path
+            potential_dir = os.path.dirname(output_path)
+            # Only use the directory if it's not an empty string
+            if potential_dir:
+                target_dir = potential_dir
+
+    if not target_dir:
+        target_dir = "."
+
+    try:
+        os.makedirs(target_dir, exist_ok=True)
+    except OSError as e:
+        print(
+            f"✗ [AutoConvert] Critical Error: ไม่สามารถสร้างโฟลเดอร์ปลายทางได้ '{target_dir}': {e}"
+        )
+        return
+    # --- END: FIX for Directory Path Error ---
+
+    for f in files:
+        if f.endswith("_thai.csv"):
+            continue
+
+        base_out = os.path.basename(f).replace(".csv", "_thai.csv")
+        out_f = os.path.join(target_dir, base_out)
+        try:
+            df = pd.read_csv(f)
+            df.columns = [c.capitalize() for c in df.columns]
+            if "Date" in df.columns and "Time" in df.columns:
+                dt = pd.to_datetime(
+                    df["Date"].astype(str) + " " + df["Time"].astype(str), errors="coerce"
+                )
+            elif "Timestamp" in df.columns:
+
+                # [Patch v6.9.14] ระบุรูปแบบวันที่อย่างชัดเจนเพื่อความเร็วและแม่นยำ
+                dt = pd.to_datetime(
+                    df["Timestamp"].astype(str),
+                    format="%Y.%m.%d %H:%M:%S",
+                    errors="coerce",
+                )
+
+            else:
+                print(f"ข้าม {f}: ไม่พบคอลัมน์ Date/Time")
+                continue
+
+            def format_thai_date(d):
+                if pd.isna(d):
+                    return None
+                return f"{d.year + 543:04d}{d.month:02d}{d.day:02d}"
+
+            df["Date"] = dt.map(format_thai_date)
+            df["Timestamp"] = dt.dt.strftime("%H:%M:%S")
+
+            for col in ["Open", "High", "Low", "Close"]:
+                if col not in df.columns and col.lower() in df.columns:
+                    df[col] = df[col.lower()]
+
+            df.dropna(subset=["Date"], inplace=True)
+
+            df2 = df[["Date", "Timestamp", "Open", "High", "Low", "Close"]]
+            df2.to_csv(out_f, index=False)
+            status = "พบ" if os.path.exists(out_f) else "ไม่พบ"
+            print(f"✔ [AutoConvert] {out_f} OK - {status}ไฟล์")
+        except Exception as e:
+            print(f"✗ [AutoConvert] Error processing file '{f}' to '{out_f}': {e}")
+
+# [Patch v6.8.10] Helper to load default project CSV files
+def load_project_csvs(row_limit=None):
+    """Load XAUUSD_M1.csv และ XAUUSD_M15.csv ที่อยู่ในรูทโปรเจค
+
+    Parameters
+    ----------
+    row_limit : int, optional
+        จำกัดจำนวนแถวที่โหลดเพื่อให้การทดสอบทำงานรวดเร็ว
+
+    Returns
+    -------
+    tuple[pd.DataFrame, pd.DataFrame]
+        ข้อมูลจากไฟล์ M1 และ M15 ตามลำดับ
+    """
+    base_dir = os.path.abspath(os.path.join(os.path.dirname(__file__), ".."))
+    m1_path = os.path.join(base_dir, "XAUUSD_M1.csv")
+    m15_path = os.path.join(base_dir, "XAUUSD_M15.csv")
+    m1_df = safe_load_csv_auto(m1_path, row_limit=row_limit)
+    m15_df = safe_load_csv_auto(m15_path, row_limit=row_limit)
+    return m1_df, m15_df
+
+# [Patch v6.9.0] Utility to convert CSV to Parquet with fallback handling
+def auto_convert_csv_to_parquet(source_path: str, dest_folder) -> None:
+    """Convert ``source_path`` to Parquet inside ``dest_folder``.
+
+    If writing Parquet fails, a CSV fallback is saved instead. Warnings are
+    logged when the source path does not exist or read/save errors occur.
+    """
+    from pathlib import Path
+
+    logger = logging.getLogger(__name__)
+    dest_folder = Path(dest_folder)
+    dest_folder.mkdir(parents=True, exist_ok=True)
+
+    if not source_path or not os.path.exists(source_path):
+        logger.warning("[AutoConvert] Source CSV not found: %s", source_path)
+        return
+
+    try:
+        df = pd.read_csv(source_path)
+    except Exception as exc:  # pragma: no cover - unexpected read error
+        logger.error("[AutoConvert] Failed reading %s: %s", source_path, exc)
+        return
+
+    dest_file = dest_folder / (Path(source_path).stem + ".parquet")
+    try:
+        df.to_parquet(dest_file)
+        logger.info("[AutoConvert] Saved Parquet to %s", dest_file)
+    except Exception as exc:  # pragma: no cover - optional fallback
+        logger.warning(
+            "[AutoConvert] Could not save Parquet (%s). Saving CSV fallback", exc
+        )
+        df.to_csv(dest_file.with_suffix(".csv"), index=False)
+
+
+# [Patch v6.9.12] Simple CSV loader with Thai year handling
+def load_data_from_csv(file_path: str, nrows: int = None, auto_convert: bool = True):
+    """
+    Loads data from a CSV file, handling potential date parsing issues and Thai Buddhist years.
+    """
+    logger.info(f"Loading data from CSV: {file_path}")
+
+    temp_df = pd.read_csv(file_path, nrows=nrows)
+
+    if 'Timestamp' in temp_df.columns:
+        logger.info("Detected 'Timestamp' column, renaming to 'Time'.")
+        temp_df.rename(columns={'Timestamp': 'Time'}, inplace=True)
+
+    if auto_convert and 'Time' in temp_df.columns and temp_df['Time'].dtype == 'object':
+        first_sample = str(temp_df['Time'].iloc[0])
+        match = re.search(r"(\d{4})", first_sample)
+        year = int(match.group(1)) if match else None
+        if year and year >= 2500:
+            logger.info("Detected Thai Buddhist year format, converting to Gregorian.")
+            temp_df['Time'] = parse_thai_date_fast(temp_df['Time'])
+
+    try:
+        temp_df['Time'] = pd.to_datetime(temp_df['Time'])
+        temp_df.set_index('Time', inplace=True)
+    except Exception as e:
+        logger.error(f"Failed to parse datetime after potential conversion: {e}")
+        raise e
+
+    required_cols = {'Open', 'High', 'Low', 'Close', 'Volume'}
+    if not required_cols.issubset(temp_df.columns):
+        missing_cols = required_cols - set(temp_df.columns)
+        raise ValueError(f"CSV file {file_path} is missing required columns: {missing_cols}")
+
+    df = temp_df[['Open', 'High', 'Low', 'Close', 'Volume']].astype(
+        {
+            'Open': 'float32',
+            'High': 'float32',
+            'Low': 'float32',
+            'Close': 'float32',
+            'Volume': 'float32'
+        }
+    )
+
+    logger.info(f"Successfully loaded and processed {len(df)} rows from {file_path}")
+    return df
+# [Patch v5.7.3] Validate DataFrame for required columns and non-emptiness
+def validate_csv_data(df, required_cols=None):
+    """Ensure ``df`` is non-empty and contains required columns.
+
+    Parameters
+    ----------
+    df : pd.DataFrame
+        Loaded DataFrame to validate.
+    required_cols : list of str, optional
+        Columns that must be present. If ``None`` no check is performed.
+
+    Returns
+    -------
+    pd.DataFrame
+        The validated DataFrame.
+    """
+    if df is None or df.empty:
+        raise ValueError("CSV data is empty")
+    if required_cols:
+        missing = [c for c in required_cols if c not in df.columns]
+        if missing:
+            raise KeyError(f"Missing columns: {missing}")
+    return df
+
+
+# [Patch v5.4.5] Robust loader for final M1 data
+def load_final_m1_data(path, trade_log_df=None):
+    """Load prepared M1 dataset with validation and timezone alignment."""
+    if not validate_m1_data_path(path):
+        return None
+    df = safe_load_csv_auto(path)
+    if df is None or df.empty:
+        logging.error("(Error) Failed to load M1 data or file is empty.")
+        return None
+    required = ["open", "high", "low", "close"]
+    cols_lower = [c.lower() for c in df.columns]
+    missing = [c for c in required if c not in cols_lower]
+    if missing:
+        logging.error(f"(Error) M1 Data missing columns: {missing}")
+        return None
+    if not isinstance(df.index, pd.DatetimeIndex) and not any(c in cols_lower for c in ['time', 'datetime']):
+        logging.error("(Error) Invalid datetime index for M1 data.")
+        return None
+    df.index = pd.to_datetime(df.index, errors="coerce")
+    df = df[df.index.notna()]
+    if df.empty or not isinstance(df.index, pd.DatetimeIndex):
+        logging.error("(Error) Invalid datetime index for M1 data.")
+        return None
+    log_tz = None
+    if trade_log_df is not None:
+        if "datetime" in trade_log_df.columns and isinstance(trade_log_df["datetime"].dtype, pd.DatetimeTZDtype):
+            log_tz = trade_log_df["datetime"].dt.tz
+        elif isinstance(trade_log_df.index, pd.DatetimeIndex):
+            log_tz = trade_log_df.index.tz
+    log_tz = log_tz or "UTC"
+    if df.index.tz is None:
+        df.index = df.index.tz_localize(log_tz)
+    else:
+        df.index = df.index.tz_convert(log_tz)
+    df["datetime"] = df.index
+    return df
+
+
+def check_data_quality(df, dropna=True, fillna_method=None, subset_dupes=None):
+    """ตรวจสอบคุณภาพข้อมูลเบื้องต้นและจัดการ NaN/Duplicates ตามต้องการ."""
+    if df is None or df.empty:
+        return df
+
+    nan_report = df.isna().mean()
+    for col, pct in nan_report.items():
+        if pct > 0:
+            logging.warning(f"   (Warning) คอลัมน์ '{col}' มี NaN {pct:.1%}")
+
+    if fillna_method:
+        # [Patch v5.6.2] Replace deprecated fillna(method=...) usage
+        method = fillna_method.lower()
+        if method in ("ffill", "pad"):
+            df.ffill(inplace=True)
+        elif method in ("bfill", "backfill"):
+            df.bfill(inplace=True)
+        else:
+            df.fillna(method=fillna_method, inplace=True)
+    elif dropna:
+        df.dropna(inplace=True)
+
+    if subset_dupes is None:
+        subset_dupes = ["Datetime"] if "Datetime" in df.columns else None
+    if subset_dupes is not None:
+        dupes = df.duplicated(subset=subset_dupes)
+        if dupes.any():
+            logging.warning(f"   (Warning) พบ {dupes.sum()} duplicates")
+            df.drop_duplicates(subset=subset_dupes, keep="first", inplace=True)
+
+    return df
+
+
+def _parse_thai_date_fast(date_series):
+    """Efficiently parse Thai Buddhist year dates."""
+    if date_series.str.contains('-').any():
+        return pd.to_datetime(date_series, errors="coerce")
+    if date_series.str.contains('/').any():
+        date_parts = date_series.str.extract(r"(\d{1,2})/(\d{1,2})/(\d{4})", expand=True)
+        date_parts.columns = ["day", "month", "year"]
+    else:
+        date_parts = date_series.str.extract(r"(\d{4})(\d{2})(\d{2})", expand=True)
+        date_parts.columns = ["year", "month", "day"]
+    for col in date_parts.columns:
+        date_parts[col] = pd.to_numeric(date_parts[col], errors="coerce")
+    date_parts["year"] -= 543
+    return pd.to_datetime(date_parts[["year", "month", "day"]], errors="coerce")
+
+
+__all__ = [
+    "safe_get_global",
+    "setup_output_directory",
+    "set_thai_font",
+    "install_thai_fonts_colab",
+    "configure_matplotlib_fonts",
+    "setup_fonts",
+    "safe_load_csv_auto",
+    "load_data_from_csv",
+    "load_app_config",
+    "safe_set_datetime",
+    "load_data",
+    "load_data_cached",
+    "preview_datetime_format",
+    "parse_datetime_safely",
+    "prepare_datetime",
+    "inspect_file_exists",
+    "read_csv_with_date_parse",
+    "check_nan_percent",
+    "check_duplicates",
+    "deduplicate_and_sort",
+    "check_price_jumps",
+    "convert_thai_years",
+    "_parse_thai_date_fast",
+    "convert_thai_datetime",
+    "prepare_datetime_index",
+    "validate_m1_data_path",
+    "validate_m15_data_path",
+    "load_raw_data_m1",
+    "load_raw_data_m15",
+    "write_test_file",
+    "clean_test_file",
+    "validate_csv_data",
+    "load_final_m1_data",
+    "check_data_quality",
+    "auto_convert_gold_csv",
+    "auto_convert_csv_to_parquet",
+    "load_project_csvs",
+]
+