"""Model-related helpers extracted from src.main"""
import json
import logging
import os
import pandas as pd
from src.utils import download_model_if_missing, download_feature_list_if_missing, validate_file
from src.data_loader import safe_load_csv_auto

META_CLASSIFIER_PATH = 'meta_classifier.pkl'
SPIKE_MODEL_PATH = 'meta_classifier_spike.pkl'
CLUSTER_MODEL_PATH = 'meta_classifier_cluster.pkl'
DEFAULT_MODEL_TO_LINK = 'catboost'
shap_importance_threshold = 0.01
permutation_importance_threshold = 0.001
sample_size = None
features_to_drop = None
early_stopping_rounds_config = 200


def ensure_main_features_file(output_dir):
    """Create default features_main.json if it does not exist."""
    path = os.path.join(output_dir, "features_main.json")
    if os.path.exists(path):
        return path
    os.makedirs(output_dir, exist_ok=True)
    with open(path, "w", encoding="utf-8") as f:
        json.dump([], f, ensure_ascii=False, indent=2)
    logging.info("[Patch] Created default features_main.json")
    return path


def save_features_main_json(features, output_dir):
    """Save main features list, creating QA log if empty."""
    os.makedirs(output_dir, exist_ok=True)
    path = os.path.join(output_dir, "features_main.json")
    if not features:
        logging.warning("[QA] features_main.json is empty. Creating empty features file.")
        with open(path, "w", encoding="utf-8") as f:
            json.dump([], f, ensure_ascii=False, indent=2)
        qa_log = os.path.join(output_dir, "features_main_qa.log")
        with open(qa_log, "w", encoding="utf-8") as f:
            f.write("[QA] features_main.json EMPTY. Please check feature engineering logic.\n")
    else:
        with open(path, "w", encoding="utf-8") as f:
            json.dump(features, f, ensure_ascii=False, indent=2)
        logging.info("[QA] features_main.json saved successfully (%d features).", len(features))
    return path


def save_features_json(features, model_name, output_dir):
    """Save feature list for a specific model name."""
    os.makedirs(output_dir, exist_ok=True)
    path = os.path.join(output_dir, f"features_{model_name}.json")
    with open(path, "w", encoding="utf-8") as f:
        json.dump(features if features is not None else [], f, ensure_ascii=False, indent=2)
    return path


def ensure_model_files_exist(output_dir, base_trade_log_path, base_m1_data_path):
    """Ensure all model and feature files exist or auto-train."""
    logging.info("\n--- (Auto-Train Check) Ensuring Model Files Exist ---")
    skip_auto_train = os.getenv("SKIP_AUTO_TRAIN", "0") in {"1", "True", "true"}
    required = {
        "main": (META_CLASSIFIER_PATH, "features_main.json"),
        "spike": (SPIKE_MODEL_PATH, "features_spike.json"),
        "cluster": (CLUSTER_MODEL_PATH, "features_cluster.json"),
    }
    missing_models = []
    for key, (model_file, feature_file) in required.items():
        model_path = os.path.join(output_dir, model_file)
        feature_path = os.path.join(output_dir, feature_file)
        if not (os.path.exists(model_path) and os.path.exists(feature_path)):
            download_model_if_missing(model_path, f"URL_MODEL_{key.upper()}")
            download_feature_list_if_missing(feature_path, f"URL_FEATURES_{key.upper()}")
            if not os.path.exists(model_path) or not os.path.exists(feature_path):
                missing_models.append(key)
                logging.warning("Missing model file for '%s' (%s).", key, model_file)
    if not missing_models:
        logging.info("   (Success) Model files and feature lists already exist.")
        return
    if skip_auto_train:
        logging.warning("   SKIP_AUTO_TRAIN enabled - creating placeholder model files.")
        os.makedirs(output_dir, exist_ok=True)
        for key in missing_models:
            open(os.path.join(output_dir, required[key][0]), "a").close()
            open(os.path.join(output_dir, required[key][1]), "a").close()
        return
    train_log_path = None
    for ext in (".csv.gz", ".csv"):
        candidate = base_trade_log_path + ext
        if os.path.exists(candidate):
            train_log_path = candidate
            break
    m1_path = None
    for ext in (".csv.gz", ".csv"):
        candidate = base_m1_data_path + ext
        if os.path.exists(candidate):
            m1_path = candidate
            break
    if train_log_path is None or m1_path is None:
        logging.error("   (Error) Training data missing. Creating placeholder model files.")
        os.makedirs(output_dir, exist_ok=True)
        for key in missing_models:
            open(os.path.join(output_dir, required[key][0]), "a").close()
            open(os.path.join(output_dir, required[key][1]), "a").close()
        return
    try:
        trade_log_df = safe_load_csv_auto(train_log_path)
    except Exception as e:
        logging.error("   (Error) Failed safe_load_csv_auto: %s", e, exc_info=True)
        try:
            trade_log_df = pd.read_csv(train_log_path)
        except Exception as e2:
            logging.error("   (Error) Fallback read_csv failed: %s", e2, exc_info=True)
            trade_log_df = None
    if trade_log_df is None or trade_log_df.empty:
        logging.error("   (Error) Loaded trade log is empty. Creating placeholder model files.")
        os.makedirs(output_dir, exist_ok=True)
        for key in missing_models:
            open(os.path.join(output_dir, required[key][0]), "a").close()
            open(os.path.join(output_dir, required[key][1]), "a").close()
        return
<<<<<<< HEAD
    # [Patch v6.9.38] fill missing exit_reason column for auto-train stub
    if 'exit_reason' not in trade_log_df.columns:
        trade_log_df['exit_reason'] = 'TP'
=======
    if 'exit_reason' not in trade_log_df.columns:
        trade_log_df['exit_reason'] = 'N/A'
>>>>>>> 52f5f5b3
    for key in missing_models:
        try:
            from importlib import import_module
            main_mod = import_module('src.main')
            train_and_export_meta_model = getattr(main_mod, 'train_and_export_meta_model')
            saved_paths, features = train_and_export_meta_model(
                trade_log_path=None,
                m1_data_path=m1_path,
                output_dir=output_dir,
                model_purpose=key,
                trade_log_df_override=trade_log_df,
                model_type_to_train="catboost",
                link_model_as_default=DEFAULT_MODEL_TO_LINK,
                enable_dynamic_feature_selection=True,
                feature_selection_method="shap",
                shap_importance_threshold=shap_importance_threshold,
                permutation_importance_threshold=permutation_importance_threshold,
                enable_optuna_tuning=False,
                sample_size=sample_size,
                features_to_drop_before_train=features_to_drop,
                early_stopping_rounds=early_stopping_rounds_config,
            )
            if saved_paths is None or key not in saved_paths:
                raise RuntimeError("Training did not produce a model file")
        except Exception as e:
            logging.error("   (Error) Auto-training failed for '%s': %s", key, e, exc_info=True)
            os.makedirs(output_dir, exist_ok=True)
            open(os.path.join(output_dir, required[key][0]), "a").close()
            open(os.path.join(output_dir, required[key][1]), "a").close()
            continue
        model_path = os.path.join(output_dir, required[key][0])
        features_path = os.path.join(output_dir, required[key][1])
        if not os.path.exists(model_path):
            os.makedirs(output_dir, exist_ok=True)
            open(model_path, "a").close()
        if features is None:
            open(features_path, "a").close()
        else:
            if key == "main":
                save_features_main_json(features, output_dir)
            else:
                save_features_json(features, key, output_dir)
        if not validate_file(model_path):
            logging.warning("[QA] Placeholder created for '%s' model", key)
            open(model_path, "a").close()
        if not validate_file(features_path):
            logging.warning("[QA] Placeholder created for '%s' features", key)
            open(features_path, "a").close()
    logging.info("--- (Auto-Train Check) Finished ---")<|MERGE_RESOLUTION|>--- conflicted
+++ resolved
@@ -120,14 +120,11 @@
             open(os.path.join(output_dir, required[key][0]), "a").close()
             open(os.path.join(output_dir, required[key][1]), "a").close()
         return
-<<<<<<< HEAD
+
     # [Patch v6.9.38] fill missing exit_reason column for auto-train stub
     if 'exit_reason' not in trade_log_df.columns:
         trade_log_df['exit_reason'] = 'TP'
-=======
-    if 'exit_reason' not in trade_log_df.columns:
-        trade_log_df['exit_reason'] = 'N/A'
->>>>>>> 52f5f5b3
+
     for key in missing_models:
         try:
             from importlib import import_module
