import pytest
from types import SimpleNamespace
from pathlib import Path
import pandas as pd

from src.utils.auto_train_meta_classifiers import auto_train_meta_classifiers
from src.config import logger


def test_auto_train_meta_classifiers_loads_and_trains(tmp_path, caplog):
    """Should load trade log file and train model when present."""
    cfg = SimpleNamespace(OUTPUT_DIR=str(tmp_path))
    df = pd.DataFrame({"x": [1, 0, 1, 0, 1], "target": [1, 0, 1, 0, 1]})
    df.to_csv(
        Path(cfg.OUTPUT_DIR) / "trade_log_v32_walkforward.csv.gz",
        index=False,
        compression="gzip",
    )
    (tmp_path / "features_main.json").write_text("[\"x\"]")
    with caplog.at_level('INFO', logger=logger.name):
        result = auto_train_meta_classifiers(
            cfg,
            None,
            models_dir=str(tmp_path),
            features_dir=str(tmp_path),
        )
    assert isinstance(result, dict) and "model_path" in result
    assert Path(result["model_path"]).exists()
    assert any("Meta-classifier trained" in m for m in caplog.messages)
    assert any("metrics - accuracy" in m for m in caplog.messages)


def test_auto_train_meta_classifiers_missing_trade_log(tmp_path, caplog):
    """Should log an error when trade log is absent."""
    cfg = SimpleNamespace(OUTPUT_DIR=str(tmp_path))
    with caplog.at_level('ERROR', logger=logger.name):
        result = auto_train_meta_classifiers(cfg, None)
    assert result is None
    assert any("Patch v6.4.2" in m and "not found" in m for m in caplog.messages)


def test_auto_train_meta_classifiers_with_data(tmp_path):
    """Should train using provided DataFrame."""
    cfg = SimpleNamespace(OUTPUT_DIR=str(tmp_path))
    (tmp_path / "features_main.json").write_text("[\"f\"]")
    data = pd.DataFrame({"f": [0, 1, 0, 1, 0, 1], "target": [0, 1, 0, 1, 0, 1]})
    res = auto_train_meta_classifiers(
        cfg, data, models_dir=str(tmp_path), features_dir=str(tmp_path)
    )
    assert Path(res["model_path"]).exists()


def test_auto_train_meta_classifiers_missing_target(tmp_path, caplog):
    """Should skip training when 'target' column missing."""
    cfg = SimpleNamespace(OUTPUT_DIR=str(tmp_path))
    (tmp_path / "features_main.json").write_text("[\"f\"]")
    data = pd.DataFrame({"f": [1, 0, 1, 0, 1]})
    with caplog.at_level('WARNING', logger=logger.name):
        res = auto_train_meta_classifiers(
            cfg, data, models_dir=str(tmp_path), features_dir=str(tmp_path)
        )
    assert res == {}
    assert any("6.5.10" in m and "target" in m for m in caplog.messages)


<<<<<<< HEAD
def test_auto_train_meta_classifiers_derive_target(tmp_path, caplog):
    """Should derive target from profit column when missing."""
    cfg = SimpleNamespace(OUTPUT_DIR=str(tmp_path))
    (tmp_path / "features_main.json").write_text("[\"f\"]")
    data = pd.DataFrame({"f": [1, 0, 1, 0, 1], "profit": [1.0, -0.5, 2.0, -1.0, 0.4]})
    with caplog.at_level('INFO', logger=logger.name):
=======
def test_auto_train_meta_classifiers_skip_missing_features(tmp_path, caplog):
    """Should ignore unavailable features and still train."""
    cfg = SimpleNamespace(OUTPUT_DIR=str(tmp_path))
    (tmp_path / "features_main.json").write_text("[\"f1\", \"f2\"]")
    data = pd.DataFrame({"f2": [1, 0, 1, 0, 1], "target": [1, 0, 1, 0, 1]})
    with caplog.at_level('WARNING', logger=logger.name):
>>>>>>> b67a8ab5
        res = auto_train_meta_classifiers(
            cfg, data, models_dir=str(tmp_path), features_dir=str(tmp_path)
        )
    assert Path(res["model_path"]).exists()
<<<<<<< HEAD
    assert any("Deriving 'target'" in m for m in caplog.messages)
=======
    assert any("missing features" in m for m in caplog.messages)


def test_auto_train_meta_classifiers_no_available_features(tmp_path, caplog):
    """Should return empty dict when no features are present."""
    cfg = SimpleNamespace(OUTPUT_DIR=str(tmp_path))
    (tmp_path / "features_main.json").write_text("[\"f\"]")
    data = pd.DataFrame({"target": [0, 1, 0, 1, 0]})
    with caplog.at_level('ERROR', logger=logger.name):
        res = auto_train_meta_classifiers(
            cfg, data, models_dir=str(tmp_path), features_dir=str(tmp_path)
        )
    assert res == {}
    assert any("No available features" in m for m in caplog.messages)
>>>>>>> b67a8ab5
<|MERGE_RESOLUTION|>--- conflicted
+++ resolved
@@ -63,40 +63,18 @@
     assert any("6.5.10" in m and "target" in m for m in caplog.messages)
 
 
-<<<<<<< HEAD
+
 def test_auto_train_meta_classifiers_derive_target(tmp_path, caplog):
     """Should derive target from profit column when missing."""
     cfg = SimpleNamespace(OUTPUT_DIR=str(tmp_path))
     (tmp_path / "features_main.json").write_text("[\"f\"]")
     data = pd.DataFrame({"f": [1, 0, 1, 0, 1], "profit": [1.0, -0.5, 2.0, -1.0, 0.4]})
     with caplog.at_level('INFO', logger=logger.name):
-=======
-def test_auto_train_meta_classifiers_skip_missing_features(tmp_path, caplog):
-    """Should ignore unavailable features and still train."""
-    cfg = SimpleNamespace(OUTPUT_DIR=str(tmp_path))
-    (tmp_path / "features_main.json").write_text("[\"f1\", \"f2\"]")
-    data = pd.DataFrame({"f2": [1, 0, 1, 0, 1], "target": [1, 0, 1, 0, 1]})
-    with caplog.at_level('WARNING', logger=logger.name):
->>>>>>> b67a8ab5
+
         res = auto_train_meta_classifiers(
             cfg, data, models_dir=str(tmp_path), features_dir=str(tmp_path)
         )
     assert Path(res["model_path"]).exists()
-<<<<<<< HEAD
+
     assert any("Deriving 'target'" in m for m in caplog.messages)
-=======
-    assert any("missing features" in m for m in caplog.messages)
 
-
-def test_auto_train_meta_classifiers_no_available_features(tmp_path, caplog):
-    """Should return empty dict when no features are present."""
-    cfg = SimpleNamespace(OUTPUT_DIR=str(tmp_path))
-    (tmp_path / "features_main.json").write_text("[\"f\"]")
-    data = pd.DataFrame({"target": [0, 1, 0, 1, 0]})
-    with caplog.at_level('ERROR', logger=logger.name):
-        res = auto_train_meta_classifiers(
-            cfg, data, models_dir=str(tmp_path), features_dir=str(tmp_path)
-        )
-    assert res == {}
-    assert any("No available features" in m for m in caplog.messages)
->>>>>>> b67a8ab5
