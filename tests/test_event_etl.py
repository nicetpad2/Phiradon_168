--- conflicted
+++ resolved
@@ -1,11 +1,7 @@
 import os
-<<<<<<< HEAD
+
 from sqlalchemy import create_engine, text, inspect
-=======
-from sqlalchemy import create_engine, text
-from sqlalchemy.exc import SQLAlchemyError
-import logging
->>>>>>> 543a1023
+
 
 from src.event_etl import init_db, ingest_log_to_db
 
@@ -44,7 +40,7 @@
     assert result == 0
 
 
-<<<<<<< HEAD
+
 def test_init_db_creates_indexes(tmp_path):
     db_path = tmp_path / "db.sqlite"
     engine = create_engine(f"sqlite:///{db_path}")
@@ -54,24 +50,4 @@
     names = {idx["name"] for idx in indexes}
     assert "ix_trade_events_timestamp" in names
     assert "ix_trade_events_event_type" in names
-=======
-def test_ingest_log_to_db_exception(tmp_path, monkeypatch, caplog):
-    db_path = tmp_path / "db.sqlite"
-    engine = create_engine(f"sqlite:///{db_path}")
-    init_db(engine)
-    log_file = tmp_path / "sample.log"
-    log_file.write_text(SAMPLE_LOG)
 
-    class DummyCtx:
-        def __enter__(self):
-            raise SQLAlchemyError("boom")
-
-        def __exit__(self, exc_type, exc, tb):
-            return False
-
-    monkeypatch.setattr(engine, "begin", lambda: DummyCtx())
-    with caplog.at_level(logging.ERROR):
-        count = ingest_log_to_db(str(log_file), engine)
-    assert count == 0
-    assert "ingest_log_to_db failed" in caplog.text
->>>>>>> 543a1023
