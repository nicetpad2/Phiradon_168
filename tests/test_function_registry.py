import ast
import os
import pytest

FUNCTIONS_INFO = [
    ("src/config.py", "log_library_version", 88),
    ("src/config.py", "_ensure_ta_installed", 133),
    ("src/config.py", "is_colab", 362),
    ("src/config.py", "print_gpu_utilization", 458),
    ("src/config.py", "show_system_status", 510),
    ("src/data_loader.py", "inspect_file_exists", 828),
    ("src/data_loader.py", "read_csv_with_date_parse", 833),
    ("src/data_loader.py", "check_nan_percent", 840),
    ("src/data_loader.py", "check_duplicates", 847),
    ("src/data_loader.py", "check_price_jumps", 854),
    ("src/data_loader.py", "convert_thai_years", 862),
    ("src/data_loader.py", "prepare_datetime_index", 869),
    ("src/data_loader.py", "load_raw_data_m1", 898),
    ("src/data_loader.py", "load_raw_data_m15", 909),
    ("src/data_loader.py", "write_test_file", 914),
    ("src/features.py", "calculate_trend_zone", 1225),
    ("src/features.py", "tag_price_structure_patterns", 234),
    ("src/features.py", "create_session_column", 1232),
    ("src/features.py", "fill_missing_feature_values", 1238),
    ("src/features.py", "load_feature_config", 1243),
    ("src/features.py", "calculate_ml_features", 1248),






# [Patch v5.5.1] Updated expected line numbers
    ("src/main.py", "parse_arguments", 1857),
    ("src/main.py", "setup_output_directory", 1862),
    ("src/main.py", "load_features_from_file", 1867),
    ("src/main.py", "drop_nan_rows", 1872),
    ("src/main.py", "convert_to_float32", 1877),
    ("src/main.py", "run_initial_backtest", 1882),
    ("src/main.py", "save_final_data", 1887),






<<<<<<< HEAD
    ("src/strategy.py", "run_backtest_simulation_v34", 1693),
    ("src/strategy.py", "initialize_time_series_split", 3998),
    ("src/strategy.py", "calculate_forced_entry_logic", 4001),
    ("src/strategy.py", "apply_kill_switch", 4004),
    ("src/strategy.py", "log_trade", 4007),
    ("src/strategy.py", "calculate_metrics", 2737),
    ("src/strategy.py", "aggregate_fold_results", 4010),
=======
    ("src/strategy.py", "run_backtest_simulation_v34", 1686),
    ("src/strategy.py", "initialize_time_series_split", 3991),
    ("src/strategy.py", "calculate_forced_entry_logic", 3994),
    ("src/strategy.py", "apply_kill_switch", 3997),
    ("src/strategy.py", "log_trade", 4000),
    ("src/strategy.py", "calculate_metrics", 2730),
    ("src/strategy.py", "aggregate_fold_results", 4003),
>>>>>>> 00b73f24
    ("ProjectP.py", "custom_helper_function", 20),
]


@pytest.mark.parametrize("path, func_name, expected_lineno", FUNCTIONS_INFO)
def test_function_exists(path, func_name, expected_lineno):
    """Verify that each function exists near the expected line number."""
    assert os.path.exists(path), f"{path} does not exist"
    with open(path, "r", encoding="utf-8") as f:
        tree = ast.parse(f.read())
    for node in ast.walk(tree):
        if isinstance(node, ast.FunctionDef) and node.name == func_name:
            assert (
                abs(node.lineno - expected_lineno) <= 5
            ), f"Line mismatch for {func_name}: {node.lineno} (expected {expected_lineno})"
            return
    assert False, f"{func_name} not found in {path}"  # pragma: no cover - ensured by dataset<|MERGE_RESOLUTION|>--- conflicted
+++ resolved
@@ -44,7 +44,7 @@
 
 
 
-<<<<<<< HEAD
+
     ("src/strategy.py", "run_backtest_simulation_v34", 1693),
     ("src/strategy.py", "initialize_time_series_split", 3998),
     ("src/strategy.py", "calculate_forced_entry_logic", 4001),
@@ -52,15 +52,7 @@
     ("src/strategy.py", "log_trade", 4007),
     ("src/strategy.py", "calculate_metrics", 2737),
     ("src/strategy.py", "aggregate_fold_results", 4010),
-=======
-    ("src/strategy.py", "run_backtest_simulation_v34", 1686),
-    ("src/strategy.py", "initialize_time_series_split", 3991),
-    ("src/strategy.py", "calculate_forced_entry_logic", 3994),
-    ("src/strategy.py", "apply_kill_switch", 3997),
-    ("src/strategy.py", "log_trade", 4000),
-    ("src/strategy.py", "calculate_metrics", 2730),
-    ("src/strategy.py", "aggregate_fold_results", 4003),
->>>>>>> 00b73f24
+
     ("ProjectP.py", "custom_helper_function", 20),
 ]
 
