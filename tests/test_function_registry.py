--- conflicted
+++ resolved
@@ -55,7 +55,7 @@
     ("src/main.py", "save_final_data", 1904),
 
 
-<<<<<<< HEAD
+
     ("src/strategy.py", "run_backtest_simulation_v34", 1725),
     ("src/strategy.py", "initialize_time_series_split", 4092),
     ("src/strategy.py", "calculate_forced_entry_logic", 4095),
@@ -63,15 +63,7 @@
     ("src/strategy.py", "log_trade", 4101),
     ("src/strategy.py", "calculate_metrics", 2831),
     ("src/strategy.py", "aggregate_fold_results", 4104),
-=======
-    ("src/strategy.py", "run_backtest_simulation_v34", 1714),
-    ("src/strategy.py", "initialize_time_series_split", 4077),
-    ("src/strategy.py", "calculate_forced_entry_logic", 4080),
-    ("src/strategy.py", "apply_kill_switch", 4083),
-    ("src/strategy.py", "log_trade", 4086),
-    ("src/strategy.py", "calculate_metrics", 2816),
-    ("src/strategy.py", "aggregate_fold_results", 4089),
->>>>>>> ea89818e
+
 
 
     ("ProjectP.py", "custom_helper_function", 20),
