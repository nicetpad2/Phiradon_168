import ast
import os
import pytest

FUNCTIONS_INFO = [
    ("src/config.py", "log_library_version", 65),
    ("src/config.py", "_ensure_ta_installed", 105),
    ("src/config.py", "is_colab", 248),
    ("src/config.py", "print_gpu_utilization", 320),
    ("src/config.py", "show_system_status", 364),
    ("src/data_loader.py", "inspect_file_exists", 846),
    ("src/data_loader.py", "read_csv_with_date_parse", 851),
    ("src/data_loader.py", "check_nan_percent", 858),
    ("src/data_loader.py", "check_duplicates", 865),
    ("src/data_loader.py", "check_price_jumps", 872),
    ("src/data_loader.py", "convert_thai_years", 880),
    ("src/data_loader.py", "prepare_datetime_index", 887),
    ("src/data_loader.py", "load_raw_data_m1", 894),
    ("src/data_loader.py", "load_raw_data_m15", 899),
    ("src/data_loader.py", "write_test_file", 904),
    ("src/features.py", "calculate_trend_zone", 1205),
    ("src/features.py", "tag_price_structure_patterns", 223),
    ("src/features.py", "create_session_column", 1212),
    ("src/features.py", "fill_missing_feature_values", 1218),
    ("src/features.py", "load_feature_config", 1223),
    ("src/features.py", "calculate_ml_features", 1228),
    ("src/main.py", "parse_arguments", 1676),
    ("src/main.py", "setup_output_directory", 1681),
    ("src/main.py", "load_features_from_file", 1686),
    ("src/main.py", "drop_nan_rows", 1691),
    ("src/main.py", "convert_to_float32", 1696),
    ("src/main.py", "run_initial_backtest", 1701),
    ("src/main.py", "save_final_data", 1706),
<<<<<<< HEAD
    ("src/strategy.py", "run_backtest_simulation_v34", 1634),
    ("src/strategy.py", "initialize_time_series_split", 3688),
    ("src/strategy.py", "calculate_forced_entry_logic", 3693),
    ("src/strategy.py", "apply_kill_switch", 3698),
    ("src/strategy.py", "log_trade", 3703),
    ("src/strategy.py", "calculate_metrics", 2614),
    ("src/strategy.py", "aggregate_fold_results", 3708),
=======
    ("src/strategy.py", "run_backtest_simulation_v34", 1632),
    ("src/strategy.py", "initialize_time_series_split", 3712),
    ("src/strategy.py", "calculate_forced_entry_logic", 3717),
    ("src/strategy.py", "apply_kill_switch", 3722),
    ("src/strategy.py", "log_trade", 3727),
    ("src/strategy.py", "calculate_metrics", 2604),
    ("src/strategy.py", "aggregate_fold_results", 3732),
>>>>>>> 4b0d97bc
    ("ProjectP.py", "custom_helper_function", 7),
]

@pytest.mark.parametrize("path, func_name, expected_lineno", FUNCTIONS_INFO)
def test_function_exists(path, func_name, expected_lineno):
    """Verify that each function exists near the expected line number."""
    assert os.path.exists(path), f"{path} does not exist"
    with open(path, "r", encoding="utf-8") as f:
        tree = ast.parse(f.read())
    for node in ast.walk(tree):
        if isinstance(node, ast.FunctionDef) and node.name == func_name:
            assert abs(node.lineno - expected_lineno) <= 5, (
                f"Line mismatch for {func_name}: {node.lineno} (expected {expected_lineno})"
            )
            return
    assert False, f"{func_name} not found in {path}"<|MERGE_RESOLUTION|>--- conflicted
+++ resolved
@@ -31,7 +31,7 @@
     ("src/main.py", "convert_to_float32", 1696),
     ("src/main.py", "run_initial_backtest", 1701),
     ("src/main.py", "save_final_data", 1706),
-<<<<<<< HEAD
+
     ("src/strategy.py", "run_backtest_simulation_v34", 1634),
     ("src/strategy.py", "initialize_time_series_split", 3688),
     ("src/strategy.py", "calculate_forced_entry_logic", 3693),
@@ -39,15 +39,7 @@
     ("src/strategy.py", "log_trade", 3703),
     ("src/strategy.py", "calculate_metrics", 2614),
     ("src/strategy.py", "aggregate_fold_results", 3708),
-=======
-    ("src/strategy.py", "run_backtest_simulation_v34", 1632),
-    ("src/strategy.py", "initialize_time_series_split", 3712),
-    ("src/strategy.py", "calculate_forced_entry_logic", 3717),
-    ("src/strategy.py", "apply_kill_switch", 3722),
-    ("src/strategy.py", "log_trade", 3727),
-    ("src/strategy.py", "calculate_metrics", 2604),
-    ("src/strategy.py", "aggregate_fold_results", 3732),
->>>>>>> 4b0d97bc
+
     ("ProjectP.py", "custom_helper_function", 7),
 ]
 
