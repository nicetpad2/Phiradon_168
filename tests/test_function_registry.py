import ast
import os
import pytest

FUNCTIONS_INFO = [
    ("src/config.py", "log_library_version", 88),
    ("src/config.py", "_ensure_ta_installed", 133),
    ("src/config.py", "is_colab", 356),
    ("src/config.py", "print_gpu_utilization", 437),
    ("src/config.py", "show_system_status", 489),
    ("src/data_loader.py", "inspect_file_exists", 825),
    ("src/data_loader.py", "read_csv_with_date_parse", 830),
    ("src/data_loader.py", "check_nan_percent", 837),
    ("src/data_loader.py", "check_duplicates", 844),
    ("src/data_loader.py", "check_price_jumps", 851),
    ("src/data_loader.py", "convert_thai_years", 859),
    ("src/data_loader.py", "prepare_datetime_index", 866),
    ("src/data_loader.py", "load_raw_data_m1", 873),
    ("src/data_loader.py", "load_raw_data_m15", 878),
    ("src/data_loader.py", "write_test_file", 883),
    ("src/features.py", "calculate_trend_zone", 1225),
    ("src/features.py", "tag_price_structure_patterns", 234),
    ("src/features.py", "create_session_column", 1232),
    ("src/features.py", "fill_missing_feature_values", 1238),
    ("src/features.py", "load_feature_config", 1243),
    ("src/features.py", "calculate_ml_features", 1248),



<<<<<<< HEAD
=======

>>>>>>> 5ba0346c
    ("src/main.py", "parse_arguments", 1815),
    ("src/main.py", "setup_output_directory", 1820),
    ("src/main.py", "load_features_from_file", 1825),
    ("src/main.py", "drop_nan_rows", 1830),
    ("src/main.py", "convert_to_float32", 1835),
    ("src/main.py", "run_initial_backtest", 1840),
    ("src/main.py", "save_final_data", 1845),
<<<<<<< HEAD
=======

>>>>>>> 5ba0346c




    ("src/strategy.py", "run_backtest_simulation_v34", 1695),
    ("src/strategy.py", "initialize_time_series_split", 3964),
    ("src/strategy.py", "calculate_forced_entry_logic", 3967),
    ("src/strategy.py", "apply_kill_switch", 3970),
    ("src/strategy.py", "log_trade", 3973),
    ("src/strategy.py", "calculate_metrics", 2731),
    ("src/strategy.py", "aggregate_fold_results", 3976),
    ("ProjectP.py", "custom_helper_function", 20),
]


@pytest.mark.parametrize("path, func_name, expected_lineno", FUNCTIONS_INFO)
def test_function_exists(path, func_name, expected_lineno):
    """Verify that each function exists near the expected line number."""
    assert os.path.exists(path), f"{path} does not exist"
    with open(path, "r", encoding="utf-8") as f:
        tree = ast.parse(f.read())
    for node in ast.walk(tree):
        if isinstance(node, ast.FunctionDef) and node.name == func_name:
            assert (
                abs(node.lineno - expected_lineno) <= 5
            ), f"Line mismatch for {func_name}: {node.lineno} (expected {expected_lineno})"
            return
    assert False, f"{func_name} not found in {path}"  # pragma: no cover - ensured by dataset<|MERGE_RESOLUTION|>--- conflicted
+++ resolved
@@ -27,10 +27,7 @@
 
 
 
-<<<<<<< HEAD
-=======
 
->>>>>>> 5ba0346c
     ("src/main.py", "parse_arguments", 1815),
     ("src/main.py", "setup_output_directory", 1820),
     ("src/main.py", "load_features_from_file", 1825),
@@ -38,14 +35,6 @@
     ("src/main.py", "convert_to_float32", 1835),
     ("src/main.py", "run_initial_backtest", 1840),
     ("src/main.py", "save_final_data", 1845),
-<<<<<<< HEAD
-=======
-
->>>>>>> 5ba0346c
-
-
-
-
     ("src/strategy.py", "run_backtest_simulation_v34", 1695),
     ("src/strategy.py", "initialize_time_series_split", 3964),
     ("src/strategy.py", "calculate_forced_entry_logic", 3967),
