--- conflicted
+++ resolved
@@ -56,7 +56,7 @@
 
 
 
-<<<<<<< HEAD
+
     ("src/strategy.py", "run_backtest_simulation_v34", 1805),
     ("src/strategy.py", "initialize_time_series_split", 4214),
     ("src/strategy.py", "calculate_forced_entry_logic", 4217),
@@ -64,15 +64,7 @@
     ("src/strategy.py", "log_trade", 4223),
     ("src/strategy.py", "calculate_metrics", 2951),
     ("src/strategy.py", "aggregate_fold_results", 4226),
-=======
-    ("src/strategy.py", "run_backtest_simulation_v34", 1741),
-    ("src/strategy.py", "initialize_time_series_split", 4145),
-    ("src/strategy.py", "calculate_forced_entry_logic", 4148),
-    ("src/strategy.py", "apply_kill_switch", 4151),
-    ("src/strategy.py", "log_trade", 4154),
-    ("src/strategy.py", "calculate_metrics", 2884),
-    ("src/strategy.py", "aggregate_fold_results", 4157),
->>>>>>> f5f87185
+
 
 
 
