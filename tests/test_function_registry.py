import ast
import os
import pytest

FUNCTIONS_INFO = [
    ("src/config.py", "log_library_version", 88),
    ("src/config.py", "_ensure_ta_installed", 133),
    ("src/config.py", "is_colab", 362),
    ("src/config.py", "print_gpu_utilization", 458),
    ("src/config.py", "show_system_status", 510),
    ("src/data_loader.py", "inspect_file_exists", 828),
    ("src/data_loader.py", "read_csv_with_date_parse", 833),
    ("src/data_loader.py", "check_nan_percent", 840),
    ("src/data_loader.py", "check_duplicates", 847),
    ("src/data_loader.py", "check_price_jumps", 854),
    ("src/data_loader.py", "convert_thai_years", 862),
    ("src/data_loader.py", "prepare_datetime_index", 869),
    ("src/data_loader.py", "load_raw_data_m1", 898),
    ("src/data_loader.py", "load_raw_data_m15", 909),
    ("src/data_loader.py", "write_test_file", 914),
    ("src/features.py", "calculate_trend_zone", 1225),
    ("src/features.py", "tag_price_structure_patterns", 234),
    ("src/features.py", "create_session_column", 1232),
    ("src/features.py", "fill_missing_feature_values", 1238),
    ("src/features.py", "load_feature_config", 1243),
    ("src/features.py", "calculate_ml_features", 1248),






# [Patch v5.5.3] Updated expected line numbers
<<<<<<< HEAD
    ("src/main.py", "parse_arguments", 1874),
    ("src/main.py", "setup_output_directory", 1879),
    ("src/main.py", "load_features_from_file", 1884),
    ("src/main.py", "drop_nan_rows", 1889),
    ("src/main.py", "convert_to_float32", 1894),
    ("src/main.py", "run_initial_backtest", 1899),
    ("src/main.py", "save_final_data", 1904),
=======
    ("src/main.py", "parse_arguments", 1875),
    ("src/main.py", "setup_output_directory", 1880),
    ("src/main.py", "load_features_from_file", 1885),
    ("src/main.py", "drop_nan_rows", 1890),
    ("src/main.py", "convert_to_float32", 1895),
    ("src/main.py", "run_initial_backtest", 1900),
    ("src/main.py", "save_final_data", 1905),
>>>>>>> de2639d9








    ("src/strategy.py", "run_backtest_simulation_v34", 1714),
    ("src/strategy.py", "initialize_time_series_split", 4055),
    ("src/strategy.py", "calculate_forced_entry_logic", 4058),
    ("src/strategy.py", "apply_kill_switch", 4061),
    ("src/strategy.py", "log_trade", 4064),
    ("src/strategy.py", "calculate_metrics", 2794),
    ("src/strategy.py", "aggregate_fold_results", 4067),


    ("ProjectP.py", "custom_helper_function", 20),
]


@pytest.mark.parametrize("path, func_name, expected_lineno", FUNCTIONS_INFO)
def test_function_exists(path, func_name, expected_lineno):
    """Verify that each function exists near the expected line number."""
    assert os.path.exists(path), f"{path} does not exist"
    with open(path, "r", encoding="utf-8") as f:
        tree = ast.parse(f.read())
    for node in ast.walk(tree):
        if isinstance(node, ast.FunctionDef) and node.name == func_name:
            assert (
                abs(node.lineno - expected_lineno) <= 5
            ), f"Line mismatch for {func_name}: {node.lineno} (expected {expected_lineno})"
            return
    assert False, f"{func_name} not found in {path}"  # pragma: no cover - ensured by dataset<|MERGE_RESOLUTION|>--- conflicted
+++ resolved
@@ -31,7 +31,7 @@
 
 
 # [Patch v5.5.3] Updated expected line numbers
-<<<<<<< HEAD
+
     ("src/main.py", "parse_arguments", 1874),
     ("src/main.py", "setup_output_directory", 1879),
     ("src/main.py", "load_features_from_file", 1884),
@@ -39,21 +39,6 @@
     ("src/main.py", "convert_to_float32", 1894),
     ("src/main.py", "run_initial_backtest", 1899),
     ("src/main.py", "save_final_data", 1904),
-=======
-    ("src/main.py", "parse_arguments", 1875),
-    ("src/main.py", "setup_output_directory", 1880),
-    ("src/main.py", "load_features_from_file", 1885),
-    ("src/main.py", "drop_nan_rows", 1890),
-    ("src/main.py", "convert_to_float32", 1895),
-    ("src/main.py", "run_initial_backtest", 1900),
-    ("src/main.py", "save_final_data", 1905),
->>>>>>> de2639d9
-
-
-
-
-
-
 
 
     ("src/strategy.py", "run_backtest_simulation_v34", 1714),
