import ast
import os
import pytest

FUNCTIONS_INFO = [
    ("src/config.py", "log_library_version", 84),
    ("src/config.py", "_ensure_ta_installed", 128),
    ("src/config.py", "is_colab", 319),
    ("src/config.py", "print_gpu_utilization", 391),
    ("src/config.py", "show_system_status", 435),
    ("src/data_loader.py", "inspect_file_exists", 846),
    ("src/data_loader.py", "read_csv_with_date_parse", 851),
    ("src/data_loader.py", "check_nan_percent", 858),
    ("src/data_loader.py", "check_duplicates", 865),
    ("src/data_loader.py", "check_price_jumps", 872),
    ("src/data_loader.py", "convert_thai_years", 880),
    ("src/data_loader.py", "prepare_datetime_index", 887),
    ("src/data_loader.py", "load_raw_data_m1", 894),
    ("src/data_loader.py", "load_raw_data_m15", 899),
    ("src/data_loader.py", "write_test_file", 904),
    ("src/features.py", "calculate_trend_zone", 1184),
    ("src/features.py", "tag_price_structure_patterns", 223),
    ("src/features.py", "create_session_column", 1191),
    ("src/features.py", "fill_missing_feature_values", 1197),
    ("src/features.py", "load_feature_config", 1202),
    ("src/features.py", "calculate_ml_features", 1207),
    ("src/main.py", "parse_arguments", 1676),
    ("src/main.py", "setup_output_directory", 1681),
    ("src/main.py", "load_features_from_file", 1686),
    ("src/main.py", "drop_nan_rows", 1691),
    ("src/main.py", "convert_to_float32", 1696),
    ("src/main.py", "run_initial_backtest", 1701),
    ("src/main.py", "save_final_data", 1706),

    ("src/strategy.py", "run_backtest_simulation_v34", 1615),


<<<<<<< HEAD
    ("src/strategy.py", "initialize_time_series_split", 3724),
    ("src/strategy.py", "calculate_forced_entry_logic", 3729),
    ("src/strategy.py", "apply_kill_switch", 3734),
    ("src/strategy.py", "log_trade", 3739),
    ("src/strategy.py", "calculate_metrics", 2605),
    ("src/strategy.py", "aggregate_fold_results", 3744),
=======
    ("src/strategy.py", "initialize_time_series_split", 3729),
    ("src/strategy.py", "calculate_forced_entry_logic", 3734),
    ("src/strategy.py", "apply_kill_switch", 3739),
    ("src/strategy.py", "log_trade", 3744),
    ("src/strategy.py", "calculate_metrics", 2610),
    ("src/strategy.py", "aggregate_fold_results", 3749),
>>>>>>> 67259027


    ("ProjectP.py", "custom_helper_function", 7),
]

@pytest.mark.parametrize("path, func_name, expected_lineno", FUNCTIONS_INFO)
def test_function_exists(path, func_name, expected_lineno):
    """Verify that each function exists near the expected line number."""
    assert os.path.exists(path), f"{path} does not exist"
    with open(path, "r", encoding="utf-8") as f:
        tree = ast.parse(f.read())
    for node in ast.walk(tree):
        if isinstance(node, ast.FunctionDef) and node.name == func_name:
            assert abs(node.lineno - expected_lineno) <= 5, (
                f"Line mismatch for {func_name}: {node.lineno} (expected {expected_lineno})"
            )
            return
    assert False, f"{func_name} not found in {path}"<|MERGE_RESOLUTION|>--- conflicted
+++ resolved
@@ -35,21 +35,14 @@
     ("src/strategy.py", "run_backtest_simulation_v34", 1615),
 
 
-<<<<<<< HEAD
+
     ("src/strategy.py", "initialize_time_series_split", 3724),
     ("src/strategy.py", "calculate_forced_entry_logic", 3729),
     ("src/strategy.py", "apply_kill_switch", 3734),
     ("src/strategy.py", "log_trade", 3739),
     ("src/strategy.py", "calculate_metrics", 2605),
     ("src/strategy.py", "aggregate_fold_results", 3744),
-=======
-    ("src/strategy.py", "initialize_time_series_split", 3729),
-    ("src/strategy.py", "calculate_forced_entry_logic", 3734),
-    ("src/strategy.py", "apply_kill_switch", 3739),
-    ("src/strategy.py", "log_trade", 3744),
-    ("src/strategy.py", "calculate_metrics", 2610),
-    ("src/strategy.py", "aggregate_fold_results", 3749),
->>>>>>> 67259027
+
 
 
     ("ProjectP.py", "custom_helper_function", 7),
