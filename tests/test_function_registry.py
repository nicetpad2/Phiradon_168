import ast
import os
import pytest

FUNCTIONS_INFO = [
    ("src/config.py", "log_library_version", 88),
    ("src/config.py", "_ensure_ta_installed", 133),
    ("src/config.py", "is_colab", 362),
    ("src/config.py", "print_gpu_utilization", 458),
    ("src/config.py", "show_system_status", 510),
    ("src/data_loader.py", "inspect_file_exists", 828),
    ("src/data_loader.py", "read_csv_with_date_parse", 833),
    ("src/data_loader.py", "check_nan_percent", 840),
    ("src/data_loader.py", "check_duplicates", 847),
    ("src/data_loader.py", "check_price_jumps", 854),
    ("src/data_loader.py", "convert_thai_years", 862),
    ("src/data_loader.py", "prepare_datetime_index", 869),
    ("src/data_loader.py", "load_raw_data_m1", 898),
    ("src/data_loader.py", "load_raw_data_m15", 909),
    ("src/data_loader.py", "write_test_file", 914),
    ("src/features.py", "calculate_trend_zone", 1313),
    ("src/features.py", "tag_price_structure_patterns", 286),
    ("src/features.py", "create_session_column", 1320),
    ("src/features.py", "fill_missing_feature_values", 1326),
    ("src/features.py", "load_feature_config", 1331),
    ("src/features.py", "calculate_ml_features", 1336),






# [Patch v5.5.3] Updated expected line numbers

    ("src/main.py", "parse_arguments", 1874),
    ("src/main.py", "setup_output_directory", 1879),
    ("src/main.py", "load_features_from_file", 1884),
    ("src/main.py", "drop_nan_rows", 1889),
    ("src/main.py", "convert_to_float32", 1894),
    ("src/main.py", "run_initial_backtest", 1899),
    ("src/main.py", "save_final_data", 1904),







    ("src/main.py", "parse_arguments", 1874),
    ("src/main.py", "setup_output_directory", 1879),
    ("src/main.py", "load_features_from_file", 1884),
    ("src/main.py", "drop_nan_rows", 1889),
    ("src/main.py", "convert_to_float32", 1894),
    ("src/main.py", "run_initial_backtest", 1899),
    ("src/main.py", "save_final_data", 1904),



<<<<<<< HEAD
    ("src/strategy.py", "run_backtest_simulation_v34", 1741),
    ("src/strategy.py", "initialize_time_series_split", 4134),
    ("src/strategy.py", "calculate_forced_entry_logic", 4137),
    ("src/strategy.py", "apply_kill_switch", 4140),
    ("src/strategy.py", "log_trade", 4143),
    ("src/strategy.py", "calculate_metrics", 2871),
    ("src/strategy.py", "aggregate_fold_results", 4146),
=======

    ("src/strategy.py", "run_backtest_simulation_v34", 1726),
    ("src/strategy.py", "initialize_time_series_split", 4110),
    ("src/strategy.py", "calculate_forced_entry_logic", 4113),
    ("src/strategy.py", "apply_kill_switch", 4116),
    ("src/strategy.py", "log_trade", 4119),
    ("src/strategy.py", "calculate_metrics", 2849),
    ("src/strategy.py", "aggregate_fold_results", 4122),

>>>>>>> 35f02ce0



    ("ProjectP.py", "custom_helper_function", 20),
]


@pytest.mark.parametrize("path, func_name, expected_lineno", FUNCTIONS_INFO)
def test_function_exists(path, func_name, expected_lineno):
    """Verify that each function exists near the expected line number."""
    assert os.path.exists(path), f"{path} does not exist"
    with open(path, "r", encoding="utf-8") as f:
        tree = ast.parse(f.read())
    for node in ast.walk(tree):
        if isinstance(node, ast.FunctionDef) and node.name == func_name:
            assert (
                abs(node.lineno - expected_lineno) <= 5
            ), f"Line mismatch for {func_name}: {node.lineno} (expected {expected_lineno})"
            return
    assert False, f"{func_name} not found in {path}"  # pragma: no cover - ensured by dataset<|MERGE_RESOLUTION|>--- conflicted
+++ resolved
@@ -56,7 +56,6 @@
 
 
 
-<<<<<<< HEAD
     ("src/strategy.py", "run_backtest_simulation_v34", 1741),
     ("src/strategy.py", "initialize_time_series_split", 4134),
     ("src/strategy.py", "calculate_forced_entry_logic", 4137),
@@ -64,17 +63,7 @@
     ("src/strategy.py", "log_trade", 4143),
     ("src/strategy.py", "calculate_metrics", 2871),
     ("src/strategy.py", "aggregate_fold_results", 4146),
-=======
 
-    ("src/strategy.py", "run_backtest_simulation_v34", 1726),
-    ("src/strategy.py", "initialize_time_series_split", 4110),
-    ("src/strategy.py", "calculate_forced_entry_logic", 4113),
-    ("src/strategy.py", "apply_kill_switch", 4116),
-    ("src/strategy.py", "log_trade", 4119),
-    ("src/strategy.py", "calculate_metrics", 2849),
-    ("src/strategy.py", "aggregate_fold_results", 4122),
-
->>>>>>> 35f02ce0
 
 
 
