import ast
import os
import pytest

FUNCTIONS_INFO = [
    ("src/config.py", "log_library_version", 88),
    ("src/config.py", "_ensure_ta_installed", 133),
    ("src/config.py", "is_colab", 362),
    ("src/config.py", "print_gpu_utilization", 458),
    ("src/config.py", "show_system_status", 510),
    ("src/data_loader.py", "inspect_file_exists", 828),
    ("src/data_loader.py", "read_csv_with_date_parse", 833),
    ("src/data_loader.py", "check_nan_percent", 840),
    ("src/data_loader.py", "check_duplicates", 847),
    ("src/data_loader.py", "check_price_jumps", 854),
    ("src/data_loader.py", "convert_thai_years", 862),
    ("src/data_loader.py", "prepare_datetime_index", 869),
    ("src/data_loader.py", "load_raw_data_m1", 898),
    ("src/data_loader.py", "load_raw_data_m15", 909),
    ("src/data_loader.py", "write_test_file", 914),
    ("src/features.py", "calculate_trend_zone", 1264),
    ("src/features.py", "tag_price_structure_patterns", 234),
    ("src/features.py", "create_session_column", 1271),
    ("src/features.py", "fill_missing_feature_values", 1277),
    ("src/features.py", "load_feature_config", 1282),
    ("src/features.py", "calculate_ml_features", 1287),






# [Patch v5.5.3] Updated expected line numbers

    ("src/main.py", "parse_arguments", 1874),
    ("src/main.py", "setup_output_directory", 1879),
    ("src/main.py", "load_features_from_file", 1884),
    ("src/main.py", "drop_nan_rows", 1889),
    ("src/main.py", "convert_to_float32", 1894),
    ("src/main.py", "run_initial_backtest", 1899),
    ("src/main.py", "save_final_data", 1904),







    ("src/main.py", "parse_arguments", 1874),
    ("src/main.py", "setup_output_directory", 1879),
    ("src/main.py", "load_features_from_file", 1884),
    ("src/main.py", "drop_nan_rows", 1889),
    ("src/main.py", "convert_to_float32", 1894),
    ("src/main.py", "run_initial_backtest", 1899),
    ("src/main.py", "save_final_data", 1904),



<<<<<<< HEAD
    ("src/strategy.py", "run_backtest_simulation_v34", 1726),
    ("src/strategy.py", "initialize_time_series_split", 4110),
    ("src/strategy.py", "calculate_forced_entry_logic", 4113),
    ("src/strategy.py", "apply_kill_switch", 4116),
    ("src/strategy.py", "log_trade", 4119),
    ("src/strategy.py", "calculate_metrics", 2849),
    ("src/strategy.py", "aggregate_fold_results", 4122),
=======
    ("src/strategy.py", "run_backtest_simulation_v34", 1732),
    ("src/strategy.py", "initialize_time_series_split", 4082),
    ("src/strategy.py", "calculate_forced_entry_logic", 4085),
    ("src/strategy.py", "apply_kill_switch", 4088),
    ("src/strategy.py", "log_trade", 4091),
    ("src/strategy.py", "calculate_metrics", 2821),
    ("src/strategy.py", "aggregate_fold_results", 4094),
>>>>>>> 7c06df9d



    ("ProjectP.py", "custom_helper_function", 20),
]


@pytest.mark.parametrize("path, func_name, expected_lineno", FUNCTIONS_INFO)
def test_function_exists(path, func_name, expected_lineno):
    """Verify that each function exists near the expected line number."""
    assert os.path.exists(path), f"{path} does not exist"
    with open(path, "r", encoding="utf-8") as f:
        tree = ast.parse(f.read())
    for node in ast.walk(tree):
        if isinstance(node, ast.FunctionDef) and node.name == func_name:
            assert (
                abs(node.lineno - expected_lineno) <= 5
            ), f"Line mismatch for {func_name}: {node.lineno} (expected {expected_lineno})"
            return
    assert False, f"{func_name} not found in {path}"  # pragma: no cover - ensured by dataset<|MERGE_RESOLUTION|>--- conflicted
+++ resolved
@@ -56,7 +56,7 @@
 
 
 
-<<<<<<< HEAD
+
     ("src/strategy.py", "run_backtest_simulation_v34", 1726),
     ("src/strategy.py", "initialize_time_series_split", 4110),
     ("src/strategy.py", "calculate_forced_entry_logic", 4113),
@@ -64,15 +64,7 @@
     ("src/strategy.py", "log_trade", 4119),
     ("src/strategy.py", "calculate_metrics", 2849),
     ("src/strategy.py", "aggregate_fold_results", 4122),
-=======
-    ("src/strategy.py", "run_backtest_simulation_v34", 1732),
-    ("src/strategy.py", "initialize_time_series_split", 4082),
-    ("src/strategy.py", "calculate_forced_entry_logic", 4085),
-    ("src/strategy.py", "apply_kill_switch", 4088),
-    ("src/strategy.py", "log_trade", 4091),
-    ("src/strategy.py", "calculate_metrics", 2821),
-    ("src/strategy.py", "aggregate_fold_results", 4094),
->>>>>>> 7c06df9d
+
 
 
 
