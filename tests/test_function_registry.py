import ast
import os
import pytest

FUNCTIONS_INFO = [
    ("src/config.py", "log_library_version", 89),
    ("src/config.py", "_ensure_ta_installed", 134),
    ("src/config.py", "is_colab", 357),
    ("src/config.py", "print_gpu_utilization", 440),
    ("src/config.py", "show_system_status", 492),
    ("src/data_loader.py", "inspect_file_exists", 825),
    ("src/data_loader.py", "read_csv_with_date_parse", 830),
    ("src/data_loader.py", "check_nan_percent", 837),
    ("src/data_loader.py", "check_duplicates", 844),
    ("src/data_loader.py", "check_price_jumps", 851),
    ("src/data_loader.py", "convert_thai_years", 859),
    ("src/data_loader.py", "prepare_datetime_index", 866),
    ("src/data_loader.py", "load_raw_data_m1", 873),
    ("src/data_loader.py", "load_raw_data_m15", 878),
    ("src/data_loader.py", "write_test_file", 883),
    ("src/features.py", "calculate_trend_zone", 1194),
    ("src/features.py", "tag_price_structure_patterns", 234),
    ("src/features.py", "create_session_column", 1201),
    ("src/features.py", "fill_missing_feature_values", 1207),
    ("src/features.py", "load_feature_config", 1212),
    ("src/features.py", "calculate_ml_features", 1217),


<<<<<<< HEAD
    ("src/main.py", "parse_arguments", 1767),
    ("src/main.py", "setup_output_directory", 1772),
    ("src/main.py", "load_features_from_file", 1777),
    ("src/main.py", "drop_nan_rows", 1782),
    ("src/main.py", "convert_to_float32", 1787),
    ("src/main.py", "run_initial_backtest", 1792),
    ("src/main.py", "save_final_data", 1797),
=======
    ("src/main.py", "parse_arguments", 1770),
    ("src/main.py", "setup_output_directory", 1775),
    ("src/main.py", "load_features_from_file", 1780),
    ("src/main.py", "drop_nan_rows", 1785),
    ("src/main.py", "convert_to_float32", 1790),
    ("src/main.py", "run_initial_backtest", 1795),
    ("src/main.py", "save_final_data", 1800),
>>>>>>> 001d142f



    ("src/strategy.py", "run_backtest_simulation_v34", 1663),
    ("src/strategy.py", "initialize_time_series_split", 3848),
    ("src/strategy.py", "calculate_forced_entry_logic", 3851),
    ("src/strategy.py", "apply_kill_switch", 3854),
    ("src/strategy.py", "log_trade", 3857),
    ("src/strategy.py", "calculate_metrics", 2661),
    ("src/strategy.py", "aggregate_fold_results", 3860),
    ("ProjectP.py", "custom_helper_function", 20),
]


@pytest.mark.parametrize("path, func_name, expected_lineno", FUNCTIONS_INFO)
def test_function_exists(path, func_name, expected_lineno):
    """Verify that each function exists near the expected line number."""
    assert os.path.exists(path), f"{path} does not exist"
    with open(path, "r", encoding="utf-8") as f:
        tree = ast.parse(f.read())
    for node in ast.walk(tree):
        if isinstance(node, ast.FunctionDef) and node.name == func_name:
            assert (
                abs(node.lineno - expected_lineno) <= 5
            ), f"Line mismatch for {func_name}: {node.lineno} (expected {expected_lineno})"
            return
    assert False, f"{func_name} not found in {path}"<|MERGE_RESOLUTION|>--- conflicted
+++ resolved
@@ -26,7 +26,7 @@
     ("src/features.py", "calculate_ml_features", 1217),
 
 
-<<<<<<< HEAD
+
     ("src/main.py", "parse_arguments", 1767),
     ("src/main.py", "setup_output_directory", 1772),
     ("src/main.py", "load_features_from_file", 1777),
@@ -34,15 +34,7 @@
     ("src/main.py", "convert_to_float32", 1787),
     ("src/main.py", "run_initial_backtest", 1792),
     ("src/main.py", "save_final_data", 1797),
-=======
-    ("src/main.py", "parse_arguments", 1770),
-    ("src/main.py", "setup_output_directory", 1775),
-    ("src/main.py", "load_features_from_file", 1780),
-    ("src/main.py", "drop_nan_rows", 1785),
-    ("src/main.py", "convert_to_float32", 1790),
-    ("src/main.py", "run_initial_backtest", 1795),
-    ("src/main.py", "save_final_data", 1800),
->>>>>>> 001d142f
+
 
 
 
