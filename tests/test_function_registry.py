import ast
import os
import pytest

FUNCTIONS_INFO = [
    ("src/config.py", "log_library_version", 88),
    ("src/config.py", "_ensure_ta_installed", 133),
    ("src/config.py", "is_colab", 362),
    ("src/config.py", "print_gpu_utilization", 458),
    ("src/config.py", "show_system_status", 510),


    ("src/data_loader.py", "inspect_file_exists", 906),
    ("src/data_loader.py", "read_csv_with_date_parse", 911),
    ("src/data_loader.py", "check_nan_percent", 918),
    ("src/data_loader.py", "check_duplicates", 925),
    ("src/data_loader.py", "check_price_jumps", 932),
    ("src/data_loader.py", "convert_thai_years", 940),
    ("src/data_loader.py", "prepare_datetime_index", 978),
    ("src/data_loader.py", "load_raw_data_m1", 1007),
    ("src/data_loader.py", "load_raw_data_m15", 1018),
    ("src/data_loader.py", "write_test_file", 1023),


    ("src/features.py", "calculate_trend_zone", 1337),
    ("src/features.py", "tag_price_structure_patterns", 310),
    ("src/features.py", "create_session_column", 1344),
    ("src/features.py", "fill_missing_feature_values", 1350),
    ("src/features.py", "load_feature_config", 1355),
    ("src/features.py", "calculate_ml_features", 1360),








# [Patch v5.5.3] Updated expected line numbers

    ("src/main.py", "parse_arguments", 1884),
    ("src/main.py", "setup_output_directory", 1889),
    ("src/main.py", "load_features_from_file", 1894),
    ("src/main.py", "drop_nan_rows", 1899),
    ("src/main.py", "convert_to_float32", 1904),
    ("src/main.py", "run_initial_backtest", 1909),
    ("src/main.py", "save_final_data", 1914),







    ("src/main.py", "parse_arguments", 1884),
    ("src/main.py", "setup_output_directory", 1889),
    ("src/main.py", "load_features_from_file", 1894),
    ("src/main.py", "drop_nan_rows", 1899),
    ("src/main.py", "convert_to_float32", 1904),
    ("src/main.py", "run_initial_backtest", 1909),
    ("src/main.py", "save_final_data", 1914),





<<<<<<< HEAD
    ("src/strategy.py", "run_backtest_simulation_v34", 1862),
    ("src/strategy.py", "initialize_time_series_split", 4407),
    ("src/strategy.py", "calculate_forced_entry_logic", 4410),
    ("src/strategy.py", "apply_kill_switch", 4413),
    ("src/strategy.py", "log_trade", 4416),
    ("src/strategy.py", "calculate_metrics", 3099),
    ("src/strategy.py", "aggregate_fold_results", 4419),
=======

    ("src/strategy.py", "run_backtest_simulation_v34", 1858),
    ("src/strategy.py", "initialize_time_series_split", 4395),
    ("src/strategy.py", "calculate_forced_entry_logic", 4398),
    ("src/strategy.py", "apply_kill_switch", 4401),
    ("src/strategy.py", "log_trade", 4404),
    ("src/strategy.py", "calculate_metrics", 3087),
    ("src/strategy.py", "aggregate_fold_results", 4407),

>>>>>>> 880bd6bf







    ("ProjectP.py", "custom_helper_function", 36),
]


@pytest.mark.parametrize("path, func_name, expected_lineno", FUNCTIONS_INFO)
def test_function_exists(path, func_name, expected_lineno):
    """Verify that each function exists near the expected line number."""
    assert os.path.exists(path), f"{path} does not exist"
    with open(path, "r", encoding="utf-8") as f:
        tree = ast.parse(f.read())
    for node in ast.walk(tree):
        if isinstance(node, ast.FunctionDef) and node.name == func_name:
            assert (
                abs(node.lineno - expected_lineno) <= 5
            ), f"Line mismatch for {func_name}: {node.lineno} (expected {expected_lineno})"
            return
    assert False, f"{func_name} not found in {path}"  # pragma: no cover - ensured by dataset<|MERGE_RESOLUTION|>--- conflicted
+++ resolved
@@ -64,7 +64,7 @@
 
 
 
-<<<<<<< HEAD
+
     ("src/strategy.py", "run_backtest_simulation_v34", 1862),
     ("src/strategy.py", "initialize_time_series_split", 4407),
     ("src/strategy.py", "calculate_forced_entry_logic", 4410),
@@ -72,17 +72,7 @@
     ("src/strategy.py", "log_trade", 4416),
     ("src/strategy.py", "calculate_metrics", 3099),
     ("src/strategy.py", "aggregate_fold_results", 4419),
-=======
 
-    ("src/strategy.py", "run_backtest_simulation_v34", 1858),
-    ("src/strategy.py", "initialize_time_series_split", 4395),
-    ("src/strategy.py", "calculate_forced_entry_logic", 4398),
-    ("src/strategy.py", "apply_kill_switch", 4401),
-    ("src/strategy.py", "log_trade", 4404),
-    ("src/strategy.py", "calculate_metrics", 3087),
-    ("src/strategy.py", "aggregate_fold_results", 4407),
-
->>>>>>> 880bd6bf
 
 
 
