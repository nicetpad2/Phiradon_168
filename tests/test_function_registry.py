--- conflicted
+++ resolved
@@ -29,7 +29,7 @@
 
 
 
-<<<<<<< HEAD
+
     ("src/main.py", "parse_arguments", 1851),
     ("src/main.py", "setup_output_directory", 1856),
     ("src/main.py", "load_features_from_file", 1861),
@@ -37,8 +37,7 @@
     ("src/main.py", "convert_to_float32", 1871),
     ("src/main.py", "run_initial_backtest", 1876),
     ("src/main.py", "save_final_data", 1881),
-=======
->>>>>>> d8265838
+
 
     ("src/main.py", "parse_arguments", 1820),
     ("src/main.py", "setup_output_directory", 1825),
