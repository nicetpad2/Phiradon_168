import ast
import os
import pytest

FUNCTIONS_INFO = [
    ("src/config.py", "log_library_version", 88),
    ("src/config.py", "_ensure_ta_installed", 133),
    ("src/config.py", "is_colab", 356),
    ("src/config.py", "print_gpu_utilization", 437),
    ("src/config.py", "show_system_status", 489),
    ("src/data_loader.py", "inspect_file_exists", 825),
    ("src/data_loader.py", "read_csv_with_date_parse", 830),
    ("src/data_loader.py", "check_nan_percent", 837),
    ("src/data_loader.py", "check_duplicates", 844),
    ("src/data_loader.py", "check_price_jumps", 851),
    ("src/data_loader.py", "convert_thai_years", 859),
    ("src/data_loader.py", "prepare_datetime_index", 866),
    ("src/data_loader.py", "load_raw_data_m1", 873),
    ("src/data_loader.py", "load_raw_data_m15", 878),
    ("src/data_loader.py", "write_test_file", 883),
    ("src/features.py", "calculate_trend_zone", 1225),
    ("src/features.py", "tag_price_structure_patterns", 234),
    ("src/features.py", "create_session_column", 1232),
    ("src/features.py", "fill_missing_feature_values", 1238),
    ("src/features.py", "load_feature_config", 1243),
    ("src/features.py", "calculate_ml_features", 1248),




    ("src/main.py", "parse_arguments", 1815),
    ("src/main.py", "setup_output_directory", 1820),
    ("src/main.py", "load_features_from_file", 1825),
    ("src/main.py", "drop_nan_rows", 1830),
    ("src/main.py", "convert_to_float32", 1835),
    ("src/main.py", "run_initial_backtest", 1840),
    ("src/main.py", "save_final_data", 1845),
<<<<<<< HEAD





    ("src/strategy.py", "run_backtest_simulation_v34", 1704),
=======
    ("src/strategy.py", "run_backtest_simulation_v34", 1695),
>>>>>>> fca01351
    ("src/strategy.py", "initialize_time_series_split", 3964),
    ("src/strategy.py", "calculate_forced_entry_logic", 3967),
    ("src/strategy.py", "apply_kill_switch", 3970),
    ("src/strategy.py", "log_trade", 3973),
    ("src/strategy.py", "calculate_metrics", 2740),
    ("src/strategy.py", "aggregate_fold_results", 3976),
    ("ProjectP.py", "custom_helper_function", 20),
]


@pytest.mark.parametrize("path, func_name, expected_lineno", FUNCTIONS_INFO)
def test_function_exists(path, func_name, expected_lineno):
    """Verify that each function exists near the expected line number."""
    assert os.path.exists(path), f"{path} does not exist"
    with open(path, "r", encoding="utf-8") as f:
        tree = ast.parse(f.read())
    for node in ast.walk(tree):
        if isinstance(node, ast.FunctionDef) and node.name == func_name:
            assert (
                abs(node.lineno - expected_lineno) <= 5
            ), f"Line mismatch for {func_name}: {node.lineno} (expected {expected_lineno})"
            return
    assert False, f"{func_name} not found in {path}"  # pragma: no cover - ensured by dataset<|MERGE_RESOLUTION|>--- conflicted
+++ resolved
@@ -35,16 +35,13 @@
     ("src/main.py", "convert_to_float32", 1835),
     ("src/main.py", "run_initial_backtest", 1840),
     ("src/main.py", "save_final_data", 1845),
-<<<<<<< HEAD
+
 
 
 
 
 
     ("src/strategy.py", "run_backtest_simulation_v34", 1704),
-=======
-    ("src/strategy.py", "run_backtest_simulation_v34", 1695),
->>>>>>> fca01351
     ("src/strategy.py", "initialize_time_series_split", 3964),
     ("src/strategy.py", "calculate_forced_entry_logic", 3967),
     ("src/strategy.py", "apply_kill_switch", 3970),
