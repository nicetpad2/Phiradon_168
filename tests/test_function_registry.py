import ast
import os
import pytest

FUNCTIONS_INFO = [
    ("src/config.py", "log_library_version", 88),
    ("src/config.py", "_ensure_ta_installed", 133),
    ("src/config.py", "is_colab", 356),
    ("src/config.py", "print_gpu_utilization", 444),
    ("src/config.py", "show_system_status", 496),
    ("src/data_loader.py", "inspect_file_exists", 828),
    ("src/data_loader.py", "read_csv_with_date_parse", 833),
    ("src/data_loader.py", "check_nan_percent", 840),
    ("src/data_loader.py", "check_duplicates", 847),
    ("src/data_loader.py", "check_price_jumps", 854),
    ("src/data_loader.py", "convert_thai_years", 862),
    ("src/data_loader.py", "prepare_datetime_index", 869),
    ("src/data_loader.py", "load_raw_data_m1", 898),
    ("src/data_loader.py", "load_raw_data_m15", 909),
    ("src/data_loader.py", "write_test_file", 914),
    ("src/features.py", "calculate_trend_zone", 1225),
    ("src/features.py", "tag_price_structure_patterns", 234),
    ("src/features.py", "create_session_column", 1232),
    ("src/features.py", "fill_missing_feature_values", 1238),
    ("src/features.py", "load_feature_config", 1243),
    ("src/features.py", "calculate_ml_features", 1248),





<<<<<<< HEAD
    ("src/main.py", "parse_arguments", 1820),
    ("src/main.py", "setup_output_directory", 1825),
    ("src/main.py", "load_features_from_file", 1830),
    ("src/main.py", "drop_nan_rows", 1835),
    ("src/main.py", "convert_to_float32", 1840),
    ("src/main.py", "run_initial_backtest", 1845),
    ("src/main.py", "save_final_data", 1850),
=======
    ("src/main.py", "parse_arguments", 1860),
    ("src/main.py", "setup_output_directory", 1865),
    ("src/main.py", "load_features_from_file", 1870),
    ("src/main.py", "drop_nan_rows", 1875),
    ("src/main.py", "convert_to_float32", 1880),
    ("src/main.py", "run_initial_backtest", 1885),
    ("src/main.py", "save_final_data", 1890),

>>>>>>> 52c81e3a





    ("src/strategy.py", "run_backtest_simulation_v34", 1680),
    ("src/strategy.py", "initialize_time_series_split", 3976),
    ("src/strategy.py", "calculate_forced_entry_logic", 3979),
    ("src/strategy.py", "apply_kill_switch", 3982),
    ("src/strategy.py", "log_trade", 3985),
    ("src/strategy.py", "calculate_metrics", 2715),
    ("src/strategy.py", "aggregate_fold_results", 3988),
    ("ProjectP.py", "custom_helper_function", 20),
]


@pytest.mark.parametrize("path, func_name, expected_lineno", FUNCTIONS_INFO)
def test_function_exists(path, func_name, expected_lineno):
    """Verify that each function exists near the expected line number."""
    assert os.path.exists(path), f"{path} does not exist"
    with open(path, "r", encoding="utf-8") as f:
        tree = ast.parse(f.read())
    for node in ast.walk(tree):
        if isinstance(node, ast.FunctionDef) and node.name == func_name:
            assert (
                abs(node.lineno - expected_lineno) <= 5
            ), f"Line mismatch for {func_name}: {node.lineno} (expected {expected_lineno})"
            return
    assert False, f"{func_name} not found in {path}"  # pragma: no cover - ensured by dataset<|MERGE_RESOLUTION|>--- conflicted
+++ resolved
@@ -29,7 +29,7 @@
 
 
 
-<<<<<<< HEAD
+
     ("src/main.py", "parse_arguments", 1820),
     ("src/main.py", "setup_output_directory", 1825),
     ("src/main.py", "load_features_from_file", 1830),
@@ -37,16 +37,7 @@
     ("src/main.py", "convert_to_float32", 1840),
     ("src/main.py", "run_initial_backtest", 1845),
     ("src/main.py", "save_final_data", 1850),
-=======
-    ("src/main.py", "parse_arguments", 1860),
-    ("src/main.py", "setup_output_directory", 1865),
-    ("src/main.py", "load_features_from_file", 1870),
-    ("src/main.py", "drop_nan_rows", 1875),
-    ("src/main.py", "convert_to_float32", 1880),
-    ("src/main.py", "run_initial_backtest", 1885),
-    ("src/main.py", "save_final_data", 1890),
 
->>>>>>> 52c81e3a
 
 
 
