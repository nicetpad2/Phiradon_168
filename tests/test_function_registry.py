import ast
import os
import pytest

FUNCTIONS_INFO = [
    ("src/config.py", "log_library_version", 99),
    ("src/config.py", "_ensure_ta_installed", 144),
    ("src/config.py", "is_colab", 373),
    ("src/config.py", "print_gpu_utilization", 469),
    ("src/config.py", "show_system_status", 521),


    ("src/data_loader.py", "inspect_file_exists", 906),
    ("src/data_loader.py", "read_csv_with_date_parse", 911),
    ("src/data_loader.py", "check_nan_percent", 918),
    ("src/data_loader.py", "check_duplicates", 925),
    ("src/data_loader.py", "check_price_jumps", 932),
    ("src/data_loader.py", "convert_thai_years", 940),
    ("src/data_loader.py", "convert_thai_datetime", 949),
    ("src/data_loader.py", "prepare_datetime_index", 977),
    ("src/data_loader.py", "load_raw_data_m1", 1006),
    ("src/data_loader.py", "load_raw_data_m15", 1017),
    ("src/data_loader.py", "write_test_file", 1022),
    ("src/data_loader.py", "validate_csv_data", 1030),


    ("src/features.py", "calculate_trend_zone", 1472),
    ("src/features.py", "tag_price_structure_patterns", 414),
    ("src/features.py", "create_session_column", 1479),
    ("src/features.py", "fill_missing_feature_values", 1485),
    ("src/features.py", "load_feature_config", 1490),
    ("src/features.py", "calculate_ml_features", 1495),








# [Patch v5.5.3] Updated expected line numbers

    ("src/main.py", "parse_arguments", 1890),
    ("src/main.py", "setup_output_directory", 1895),
    ("src/main.py", "load_features_from_file", 1900),
    ("src/main.py", "drop_nan_rows", 1905),
    ("src/main.py", "convert_to_float32", 1910),
    ("src/main.py", "run_initial_backtest", 1915),
    ("src/main.py", "save_final_data", 1920),







    ("src/main.py", "parse_arguments", 1890),
    ("src/main.py", "setup_output_directory", 1895),
    ("src/main.py", "load_features_from_file", 1900),
    ("src/main.py", "drop_nan_rows", 1905),
    ("src/main.py", "convert_to_float32", 1910),
    ("src/main.py", "run_initial_backtest", 1915),
    ("src/main.py", "save_final_data", 1920),






    ("src/strategy.py", "run_backtest_simulation_v34", 1885),
    ("src/strategy.py", "initialize_time_series_split", 4503),
    ("src/strategy.py", "calculate_forced_entry_logic", 4506),
    ("src/strategy.py", "apply_kill_switch", 4509),
    ("src/strategy.py", "log_trade", 4512),
<<<<<<< HEAD
    ("src/strategy.py", "calculate_metrics", 3147),
=======
    ("src/strategy.py", "calculate_metrics", 3131),
>>>>>>> 6bd69ee8
    ("src/strategy.py", "aggregate_fold_results", 4515),








    ("ProjectP.py", "custom_helper_function", 44),
]


@pytest.mark.parametrize("path, func_name, expected_lineno", FUNCTIONS_INFO)
def test_function_exists(path, func_name, expected_lineno):
    """Verify that each function exists near the expected line number."""
    assert os.path.exists(path), f"{path} does not exist"
    with open(path, "r", encoding="utf-8") as f:
        tree = ast.parse(f.read())
    for node in ast.walk(tree):
        if isinstance(node, ast.FunctionDef) and node.name == func_name:
            assert (
                abs(node.lineno - expected_lineno) <= 5
            ), f"Line mismatch for {func_name}: {node.lineno} (expected {expected_lineno})"
            return
    assert False, f"{func_name} not found in {path}"  # pragma: no cover - ensured by dataset<|MERGE_RESOLUTION|>--- conflicted
+++ resolved
@@ -72,11 +72,9 @@
     ("src/strategy.py", "calculate_forced_entry_logic", 4506),
     ("src/strategy.py", "apply_kill_switch", 4509),
     ("src/strategy.py", "log_trade", 4512),
-<<<<<<< HEAD
+
     ("src/strategy.py", "calculate_metrics", 3147),
-=======
-    ("src/strategy.py", "calculate_metrics", 3131),
->>>>>>> 6bd69ee8
+
     ("src/strategy.py", "aggregate_fold_results", 4515),
 
 
