--- conflicted
+++ resolved
@@ -21,20 +21,14 @@
     ("src/data_loader.py", "load_raw_data_m15", 987),
     ("src/data_loader.py", "write_test_file", 992),
 
-<<<<<<< HEAD
 
-=======
->>>>>>> 9f542dff
     ("src/features.py", "calculate_trend_zone", 1337),
     ("src/features.py", "tag_price_structure_patterns", 310),
     ("src/features.py", "create_session_column", 1344),
     ("src/features.py", "fill_missing_feature_values", 1350),
     ("src/features.py", "load_feature_config", 1355),
     ("src/features.py", "calculate_ml_features", 1360),
-<<<<<<< HEAD
-=======
 
->>>>>>> 9f542dff
 
 
 
