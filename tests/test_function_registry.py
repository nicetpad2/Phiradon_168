--- conflicted
+++ resolved
@@ -67,11 +67,9 @@
 
 
 
-<<<<<<< HEAD
+
     ("src/strategy.py", "run_backtest_simulation_v34", 1888),
-=======
-    ("src/strategy.py", "run_backtest_simulation_v34", 1885),
->>>>>>> 18b4b13e
+
     ("src/strategy.py", "initialize_time_series_split", 4517),
     ("src/strategy.py", "calculate_forced_entry_logic", 4520),
     ("src/strategy.py", "apply_kill_switch", 4523),
