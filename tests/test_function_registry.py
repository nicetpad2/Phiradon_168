--- conflicted
+++ resolved
@@ -55,7 +55,7 @@
     ("src/main.py", "save_final_data", 1904),
 
 
-<<<<<<< HEAD
+
     ("src/strategy.py", "run_backtest_simulation_v34", 1732),
     ("src/strategy.py", "initialize_time_series_split", 4082),
     ("src/strategy.py", "calculate_forced_entry_logic", 4085),
@@ -63,17 +63,7 @@
     ("src/strategy.py", "log_trade", 4091),
     ("src/strategy.py", "calculate_metrics", 2821),
     ("src/strategy.py", "aggregate_fold_results", 4094),
-=======
 
-    ("src/strategy.py", "run_backtest_simulation_v34", 1725),
-    ("src/strategy.py", "initialize_time_series_split", 4092),
-    ("src/strategy.py", "calculate_forced_entry_logic", 4095),
-    ("src/strategy.py", "apply_kill_switch", 4098),
-    ("src/strategy.py", "log_trade", 4101),
-    ("src/strategy.py", "calculate_metrics", 2831),
-    ("src/strategy.py", "aggregate_fold_results", 4104),
-
->>>>>>> 097c074b
 
 
     ("ProjectP.py", "custom_helper_function", 20),
