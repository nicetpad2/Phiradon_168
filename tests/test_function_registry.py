--- conflicted
+++ resolved
@@ -67,8 +67,6 @@
 
 
 
-
-<<<<<<< HEAD
     ("src/strategy.py", "run_backtest_simulation_v34", 1948),
 
     ("src/strategy.py", "initialize_time_series_split", 4599),
@@ -79,17 +77,7 @@
     ("src/strategy.py", "calculate_metrics", 3227),
 
     ("src/strategy.py", "aggregate_fold_results", 4611),
-=======
 
-    ("src/strategy.py", "run_backtest_simulation_v34", 1939),
-
-    ("src/strategy.py", "initialize_time_series_split", 4594),
-    ("src/strategy.py", "calculate_forced_entry_logic", 4597),
-    ("src/strategy.py", "apply_kill_switch", 4600),
-    ("src/strategy.py", "log_trade", 4603),
-
-    ("src/strategy.py", "calculate_metrics", 3222),
->>>>>>> 8b5f4b93
 
     ("src/strategy.py", "aggregate_fold_results", 4606),
 
