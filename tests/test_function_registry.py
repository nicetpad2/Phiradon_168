import ast
import os
import pytest

FUNCTIONS_INFO = [
    ("src/config.py", "log_library_version", 88),
    ("src/config.py", "_ensure_ta_installed", 133),
    ("src/config.py", "is_colab", 356),
    ("src/config.py", "print_gpu_utilization", 444),
    ("src/config.py", "show_system_status", 496),
    ("src/data_loader.py", "inspect_file_exists", 825),
    ("src/data_loader.py", "read_csv_with_date_parse", 830),
    ("src/data_loader.py", "check_nan_percent", 837),
    ("src/data_loader.py", "check_duplicates", 844),
    ("src/data_loader.py", "check_price_jumps", 851),
    ("src/data_loader.py", "convert_thai_years", 859),
    ("src/data_loader.py", "prepare_datetime_index", 866),
    ("src/data_loader.py", "load_raw_data_m1", 891),
    ("src/data_loader.py", "load_raw_data_m15", 902),
    ("src/data_loader.py", "write_test_file", 907),
    ("src/features.py", "calculate_trend_zone", 1225),
    ("src/features.py", "tag_price_structure_patterns", 234),
    ("src/features.py", "create_session_column", 1232),
    ("src/features.py", "fill_missing_feature_values", 1238),
    ("src/features.py", "load_feature_config", 1243),
    ("src/features.py", "calculate_ml_features", 1248),




<<<<<<< HEAD
=======
    # Updated line numbers for main function stubs
>>>>>>> d0675bc7
    ("src/main.py", "parse_arguments", 1829),
    ("src/main.py", "setup_output_directory", 1834),
    ("src/main.py", "load_features_from_file", 1839),
    ("src/main.py", "drop_nan_rows", 1844),
    ("src/main.py", "convert_to_float32", 1849),
    ("src/main.py", "run_initial_backtest", 1854),
    ("src/main.py", "save_final_data", 1859),





    ("src/strategy.py", "run_backtest_simulation_v34", 1704),
    ("src/strategy.py", "initialize_time_series_split", 4002),
    ("src/strategy.py", "calculate_forced_entry_logic", 4005),
    ("src/strategy.py", "apply_kill_switch", 4008),
    ("src/strategy.py", "log_trade", 4011),
    ("src/strategy.py", "calculate_metrics", 2740),
    ("src/strategy.py", "aggregate_fold_results", 4014),
    ("ProjectP.py", "custom_helper_function", 20),
]


@pytest.mark.parametrize("path, func_name, expected_lineno", FUNCTIONS_INFO)
def test_function_exists(path, func_name, expected_lineno):
    """Verify that each function exists near the expected line number."""
    assert os.path.exists(path), f"{path} does not exist"
    with open(path, "r", encoding="utf-8") as f:
        tree = ast.parse(f.read())
    for node in ast.walk(tree):
        if isinstance(node, ast.FunctionDef) and node.name == func_name:
            assert (
                abs(node.lineno - expected_lineno) <= 5
            ), f"Line mismatch for {func_name}: {node.lineno} (expected {expected_lineno})"
            return
    assert False, f"{func_name} not found in {path}"  # pragma: no cover - ensured by dataset<|MERGE_RESOLUTION|>--- conflicted
+++ resolved
@@ -28,10 +28,7 @@
 
 
 
-<<<<<<< HEAD
-=======
-    # Updated line numbers for main function stubs
->>>>>>> d0675bc7
+
     ("src/main.py", "parse_arguments", 1829),
     ("src/main.py", "setup_output_directory", 1834),
     ("src/main.py", "load_features_from_file", 1839),
