--- conflicted
+++ resolved
@@ -65,22 +65,14 @@
 
 
     ("src/strategy.py", "run_backtest_simulation_v34", 1849),
-<<<<<<< HEAD
+
     ("src/strategy.py", "initialize_time_series_split", 4309),
     ("src/strategy.py", "calculate_forced_entry_logic", 4312),
     ("src/strategy.py", "apply_kill_switch", 4315),
     ("src/strategy.py", "log_trade", 4318),
     ("src/strategy.py", "calculate_metrics", 3053),
     ("src/strategy.py", "aggregate_fold_results", 4321),
-=======
 
-    ("src/strategy.py", "initialize_time_series_split", 4328),
-    ("src/strategy.py", "calculate_forced_entry_logic", 4331),
-    ("src/strategy.py", "apply_kill_switch", 4334),
-    ("src/strategy.py", "log_trade", 4337),
-    ("src/strategy.py", "calculate_metrics", 3068),
-    ("src/strategy.py", "aggregate_fold_results", 4340),
->>>>>>> 5bc0574a
 
 
 
