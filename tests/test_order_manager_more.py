import os
import sys
from datetime import datetime, timezone
import types
import logging

import pandas as pd
import pytest

ROOT_DIR = os.path.abspath(os.path.join(os.path.dirname(__file__), ".."))
sys.path.insert(0, ROOT_DIR)

import src.order_manager as om

<<<<<<< HEAD
from .test_order_manager_module import _setup_strategy
=======
from test_order_manager_module import _setup_strategy
>>>>>>> 7b7d78e9


@pytest.mark.parametrize(
    "row, reason, price",
    [
        (pd.Series({'High': 10.2, 'Low': 7.9, 'Close': 9.8}), 'BE-SL', 10.0),
        (pd.Series({'High': 11.2, 'Low': 9.8, 'Close': 10.5}), 'SL', 11.0),
        (pd.Series({'High': 9.8, 'Low': 8.0, 'Close': 8.6}), 'TP', 8.6),
    ],
)
def test_check_main_exit_conditions_sell(monkeypatch, row, reason, price):
    _setup_strategy(monkeypatch, MAX_HOLDING_BARS=0)
    order = {
        'side': 'SELL',
        'sl_price': 11.0,
        'tp_price': 8.6,
        'entry_price': 10.0,
        'entry_bar_count': 0,
        'entry_time': 't',
    }
    if reason == 'BE-SL':
        order['be_triggered'] = True
        order['sl_price'] = 10.0
    now = pd.Timestamp('2023-01-01')
    closed, exit_price, exit_reason, _ = om.check_main_exit_conditions(order, row, 1, now)
    assert closed and exit_reason.startswith(reason) and exit_price == price


def test_check_main_exit_conditions_zero_fallback(monkeypatch):
    _setup_strategy(monkeypatch, MAX_HOLDING_BARS=0)
    order = {
        'side': 'BUY',
        'sl_price': float('nan'),
        'tp_price': float('nan'),
        'entry_price': float('nan'),
        'entry_bar_count': 0,
        'entry_time': 't',
    }
    row = pd.Series({'High': 1.0, 'Low': 0.8, 'Close': float('nan')})
    closed, price, reason, _ = om.check_main_exit_conditions(order, row, 1, pd.Timestamp('2023-01-01'))
    assert closed and reason.endswith('CloseNaN') and price == 0


def test_update_open_order_state_dynamic_be_sell(monkeypatch):
    _setup_strategy(
        monkeypatch,
        DYNAMIC_BE_ATR_THRESHOLD_HIGH=0.0,
        DYNAMIC_BE_R_ADJUST_HIGH=1.0,
        ADAPTIVE_TSL_START_ATR_MULT=1.0,
        update_breakeven_half_tp=lambda o, h, l, now: (o, False),
        update_tsl_only=lambda *a, **k: (a[0], False),
        compute_trailing_atr_stop=lambda *a, **k: a[4],
        update_trailing_tp2=lambda o, a, b: o,
        dynamic_tp2_multiplier=lambda *a, **k: 1.5,
    )
    order = {
        'side': 'SELL',
        'entry_price': 10.0,
        'original_sl_price': 11.0,
        'sl_price': 11.0,
        'atr_at_entry': 2.0,
        'entry_time': 't',
    }
    now = datetime.now(timezone.utc)
    order, be, tsl, be_c, _ = om.update_open_order_state(
        order,
        current_high=10.0,
        current_low=7.9,
        current_atr=2.0,
        avg_atr=1.0,
        now=now,
        base_be_r_thresh=1.0,
        fold_sl_multiplier_base=2.0,
        base_tp_multiplier_config=2.0,
        be_sl_counter=0,
        tsl_counter=0,
    )
    assert be and order['be_triggered'] and be_c == 1 and order['sl_price'] == 10.0


def test_update_open_order_state_tsl_buy(monkeypatch):
    _setup_strategy(
        monkeypatch,
        DYNAMIC_BE_ATR_THRESHOLD_HIGH=1e9,
        DYNAMIC_BE_R_ADJUST_HIGH=0.0,
        ADAPTIVE_TSL_START_ATR_MULT=1.0,
        update_breakeven_half_tp=lambda o, h, l, now: (o, False),
        update_tsl_only=lambda order, *a, **k: (order, True),
        compute_trailing_atr_stop=lambda *a, **k: 9.4,
        update_trailing_tp2=lambda o, a, b: o,
        dynamic_tp2_multiplier=lambda *a, **k: 2.0,
    )
    order = {
        'side': 'BUY',
        'entry_price': 10.0,
        'original_sl_price': 9.0,
        'sl_price': 9.0,
        'atr_at_entry': 1.0,
        'entry_time': 't',
    }
    now = datetime.now(timezone.utc)
    order, be, tsl, _, tsl_c = om.update_open_order_state(
        order,
        current_high=11.5,
        current_low=9.5,
        current_atr=1.0,
        avg_atr=1.0,
        now=now,
        base_be_r_thresh=0.0,
        fold_sl_multiplier_base=2.0,
        base_tp_multiplier_config=2.0,
        be_sl_counter=0,
        tsl_counter=0,
    )
    assert not be and tsl and order['peak_since_tsl_activation'] == 11.5 and tsl_c == 1


def test_update_open_order_state_error_logging(monkeypatch, caplog):
    orig_to_numeric = om.pd.to_numeric

    def broken_numeric(val, *a, **k):
        if val == 'bad':
            raise ValueError('boom')
        return orig_to_numeric(val, *a, **k)

    monkeypatch.setattr(om.pd, 'to_numeric', broken_numeric)
    _setup_strategy(
        monkeypatch,
        DYNAMIC_BE_ATR_THRESHOLD_HIGH=0.0,
        DYNAMIC_BE_R_ADJUST_HIGH=1.0,
        ADAPTIVE_TSL_START_ATR_MULT=1.0,
        update_breakeven_half_tp=lambda o, h, l, now: (o, False),
        update_tsl_only=lambda *a, **k: (a[0], False),
        compute_trailing_atr_stop=lambda *a, **k: a[4],
        update_trailing_tp2=lambda o, a, b: o,
        dynamic_tp2_multiplier=lambda *a, **k: 1.5,
    )
    caplog.set_level(logging.WARNING)
    order = {
        'side': 'BUY',
        'entry_price': 10.0,
        'original_sl_price': 9.0,
        'sl_price': 9.0,
        'atr_at_entry': 1.0,
        'entry_time': 't',
    }
    now = datetime.now(timezone.utc)
    om.update_open_order_state(
        order,
        current_high=10.5,
        current_low=9.5,
        current_atr=1.0,
        avg_atr='bad',
        now=now,
        base_be_r_thresh=1.0,
        fold_sl_multiplier_base=2.0,
        base_tp_multiplier_config=2.0,
        be_sl_counter=0,
        tsl_counter=0,
    )
    assert any('Error calculating dynamic BE threshold' in r.message for r in caplog.records)<|MERGE_RESOLUTION|>--- conflicted
+++ resolved
@@ -12,11 +12,9 @@
 
 import src.order_manager as om
 
-<<<<<<< HEAD
+
 from .test_order_manager_module import _setup_strategy
-=======
-from test_order_manager_module import _setup_strategy
->>>>>>> 7b7d78e9
+
 
 
 @pytest.mark.parametrize(
