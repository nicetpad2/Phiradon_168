import os
import logging
import pandas as pd
import ProjectP as proj
import pytest

def test_parse_args_modes():
    assert proj.parse_args(["--mode", "sweep"]).mode == "sweep"
    assert proj.parse_args([]).mode == "preprocess"
    assert proj.parse_args(["--mode", "hyper_sweep"]).mode == "hyper_sweep"
    assert proj.parse_args(["--mode", "wfv"]).mode == "wfv"


def test_run_mode_invalid():
    with pytest.raises(ValueError):
        proj.run_mode("unknown")


def test_run_sweep_uses_absolute_path(monkeypatch):
    """run_sweep should build an absolute path to the sweep script."""
    called = {}

    def fake_run(cmd, check):
        called['path'] = cmd[1]

    monkeypatch.setattr(proj.subprocess, 'run', fake_run)
    proj.run_sweep()
    expected = os.path.join(os.path.dirname(os.path.abspath(proj.__file__)),
                            'tuning', 'hyperparameter_sweep.py')
    assert called['path'] == expected
    assert os.path.isabs(called['path'])


def test_run_threshold_uses_absolute_path(monkeypatch):
    """run_threshold should build an absolute path to the threshold script."""
    called = {}

    def fake_run(cmd, check):
        called['path'] = cmd[1]

    monkeypatch.setattr(proj.subprocess, 'run', fake_run)
    proj.run_threshold()
    expected = os.path.join(os.path.dirname(os.path.abspath(proj.__file__)),
                            'threshold_optimization.py')
    assert called['path'] == expected
    assert os.path.isabs(called['path'])


def test_run_hyperparameter_sweep_calls_module(monkeypatch):
    captured = {}

    def fake_sweep(out_dir, params, seed=0, resume=True, trade_log_path=None, m1_path=None):
        captured['params'] = params
        captured['trade_log_path'] = trade_log_path

    import importlib
    module = importlib.import_module('tuning.hyperparameter_sweep')
    monkeypatch.setattr(module, 'run_sweep', fake_sweep)
    proj.run_hyperparameter_sweep({'lr': [0.1]})
    assert captured['params'] == {'lr': [0.1]}
    assert captured['trade_log_path'] == module.DEFAULT_TRADE_LOG


def test_run_threshold_optimization_calls_module(monkeypatch):
    called = {}

    def fake_opt():
        called['ok'] = True
        return 'df'

    import importlib
    module = importlib.import_module('threshold_optimization')
    monkeypatch.setattr(module, 'run_threshold_optimization', fake_opt)
    result = proj.run_threshold_optimization()
    assert called.get('ok') is True
    assert result == 'df'


def test_run_full_pipeline_sequence(monkeypatch):
    calls = []

    monkeypatch.setattr(proj, 'run_preprocess', lambda: calls.append('pre'))
    monkeypatch.setattr(
        proj, 'run_hyperparameter_sweep', lambda params: calls.append('sweep')
    )
    monkeypatch.setattr(
        proj, 'run_threshold_optimization', lambda: calls.append('th')
    )
    monkeypatch.setattr(proj, 'run_backtest', lambda: calls.append('back'))
    monkeypatch.setattr(proj, 'run_report', lambda: calls.append('rep'))
    proj.run_full_pipeline()
    assert calls == ['pre', 'sweep', 'th', 'back', 'rep']


def test_run_mode_wfv(monkeypatch):
    called = {}
    monkeypatch.setattr(proj, 'run_walkforward', lambda: called.setdefault('run', True))
    proj.run_mode('wfv')
    assert called.get('run') is True


def test_run_mode_all(monkeypatch, tmp_path):
    calls = []
    monkeypatch.setattr(proj, 'run_hyperparameter_sweep', lambda params: calls.append('sweep'))
    best = tmp_path / 'best_params.json'
    best.write_text('{"MIN_SIGNAL_SCORE_ENTRY": 0.9}')
    monkeypatch.setattr(proj.os.path, 'join', lambda *a: str(best))
    monkeypatch.setattr(proj.os.path, 'exists', lambda p: True)
    monkeypatch.setattr(proj, 'update_config_from_dict', lambda d: calls.append('update'))
    monkeypatch.setattr(proj, 'run_walkforward', lambda: calls.append('wfv'))
    proj.run_mode('all')
    assert calls == ['sweep', 'update', 'wfv']


<<<<<<< HEAD
def test_run_backtest_uses_best_threshold(tmp_path, monkeypatch):
    import pandas as pd
    model_dir = tmp_path / 'models'
    model_dir.mkdir()
    (model_dir / 'model_a.joblib').write_text('x')
    (model_dir / 'model_b.joblib').write_text('x')
    pd.DataFrame({'best_threshold': [0.4, 0.6]}).to_csv(
        model_dir / 'threshold_wfv_optuna_results.csv', index=False
    )

    captured = {}
    monkeypatch.chdir(tmp_path)
    monkeypatch.setattr(
        proj.pipeline,
        'run_backtest_pipeline',
        lambda *_args: captured.setdefault('thresh', _args[3])
    )

    proj.run_backtest()

    assert captured['thresh'] == pytest.approx(0.5)
=======
def test_run_full_pipeline_warns_when_metric_missing(monkeypatch, tmp_path):
    monkeypatch.setattr(proj, 'run_preprocess', lambda: None)
    monkeypatch.setattr(proj, 'run_hyperparameter_sweep', lambda params: None)
    monkeypatch.setattr(proj, 'run_threshold_optimization', lambda: None)
    monkeypatch.setattr(proj, 'run_backtest', lambda: None)
    monkeypatch.setattr(proj, 'run_report', lambda: None)

    monkeypatch.setattr(proj.config, 'OUTPUT_DIR', str(tmp_path), raising=False)
    monkeypatch.setattr(proj.config, 'LEARNING_RATE', 0.01, raising=False)
    monkeypatch.setattr(proj.config, 'DEPTH', 6, raising=False)
    monkeypatch.setattr(proj.config, 'L2_LEAF_REG', 1, raising=False)

    summary = tmp_path / 'hyperparameter_summary.csv'
    pd.DataFrame({'learning_rate': [0.1], 'depth': [6], 'l2_leaf_reg': [2]}).to_csv(summary, index=False)

    proj.run_full_pipeline()
    assert proj.config.LEARNING_RATE == 0.01
    assert proj.config.DEPTH == 6
    assert proj.config.L2_LEAF_REG == 1
>>>>>>> 4395b66f
<|MERGE_RESOLUTION|>--- conflicted
+++ resolved
@@ -112,7 +112,7 @@
     assert calls == ['sweep', 'update', 'wfv']
 
 
-<<<<<<< HEAD
+
 def test_run_backtest_uses_best_threshold(tmp_path, monkeypatch):
     import pandas as pd
     model_dir = tmp_path / 'models'
@@ -134,24 +134,3 @@
     proj.run_backtest()
 
     assert captured['thresh'] == pytest.approx(0.5)
-=======
-def test_run_full_pipeline_warns_when_metric_missing(monkeypatch, tmp_path):
-    monkeypatch.setattr(proj, 'run_preprocess', lambda: None)
-    monkeypatch.setattr(proj, 'run_hyperparameter_sweep', lambda params: None)
-    monkeypatch.setattr(proj, 'run_threshold_optimization', lambda: None)
-    monkeypatch.setattr(proj, 'run_backtest', lambda: None)
-    monkeypatch.setattr(proj, 'run_report', lambda: None)
-
-    monkeypatch.setattr(proj.config, 'OUTPUT_DIR', str(tmp_path), raising=False)
-    monkeypatch.setattr(proj.config, 'LEARNING_RATE', 0.01, raising=False)
-    monkeypatch.setattr(proj.config, 'DEPTH', 6, raising=False)
-    monkeypatch.setattr(proj.config, 'L2_LEAF_REG', 1, raising=False)
-
-    summary = tmp_path / 'hyperparameter_summary.csv'
-    pd.DataFrame({'learning_rate': [0.1], 'depth': [6], 'l2_leaf_reg': [2]}).to_csv(summary, index=False)
-
-    proj.run_full_pipeline()
-    assert proj.config.LEARNING_RATE == 0.01
-    assert proj.config.DEPTH == 6
-    assert proj.config.L2_LEAF_REG == 1
->>>>>>> 4395b66f
