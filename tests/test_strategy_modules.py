import os
import sys
import pandas as pd
from datetime import datetime

ROOT_DIR = os.path.abspath(os.path.join(os.path.dirname(__file__), ".."))
sys.path.insert(0, ROOT_DIR)

from strategy import (
    run_backtest,
    OrderManager,
    calculate_position_size,
    atr_sl_tp_wrapper,
    open_trade,
    plot_equity_curve,
)


def test_order_manager_place_order():
    om = OrderManager()
    now = datetime.utcnow()
    status = om.place_order({}, now)
    assert status.name == "OPEN"


def test_calculate_position_size_basic():
    size = calculate_position_size(1000, 0.01, 10)
    assert size == 1.0


def test_atr_sl_tp_wrapper():
    sl, tp = atr_sl_tp_wrapper(1.0, 0.1, "BUY")
    assert sl < 1.0 and tp > 1.0


def test_run_backtest_simple():
    df = pd.DataFrame({"Close": [1.0, 1.1, 1.0]})
    orders = run_backtest(df, 1000)
    assert isinstance(orders, list)


<<<<<<< HEAD
def test_plot_equity_curve_returns_axis():
    ax = plot_equity_curve([1, 2, 3])
    assert hasattr(ax, "plot")
=======
def test_create_and_execute_order():
    order = create_order("BUY", 1.0, 0.9, 1.1)
    pnl = execute_order(order, 1.2)
    assert pnl > 0


def test_plot_equity_curve_saves_file(tmp_path):
    df = pd.DataFrame({"Equity": [1, 2, 3]})
    out_file = plot_equity_curve(df, tmp_path)
    assert out_file.exists()
>>>>>>> 141670b9
<|MERGE_RESOLUTION|>--- conflicted
+++ resolved
@@ -39,19 +39,6 @@
     assert isinstance(orders, list)
 
 
-<<<<<<< HEAD
 def test_plot_equity_curve_returns_axis():
     ax = plot_equity_curve([1, 2, 3])
     assert hasattr(ax, "plot")
-=======
-def test_create_and_execute_order():
-    order = create_order("BUY", 1.0, 0.9, 1.1)
-    pnl = execute_order(order, 1.2)
-    assert pnl > 0
-
-
-def test_plot_equity_curve_saves_file(tmp_path):
-    df = pd.DataFrame({"Equity": [1, 2, 3]})
-    out_file = plot_equity_curve(df, tmp_path)
-    assert out_file.exists()
->>>>>>> 141670b9
